--- conflicted
+++ resolved
@@ -27,9 +27,6 @@
     - id: mypy
       files: ^(clusterscope)/
       args: ["--install-types", "--non-interactive"]
-<<<<<<< HEAD
       additional_dependencies:
         - types-click
-=======
-      additional_dependencies: ["ray"]
->>>>>>> 885c62e8
+        - ray