# Copyright (c) Meta Platforms, Inc. and affiliates.
# All rights reserved.

# This source code is licensed under the license found in the
# LICENSE file in the root directory of this source tree.
import subprocess
import unittest
from unittest.mock import MagicMock, patch

from clusterscope.cluster_info import (
    AWSClusterInfo,
    DarwinInfo,
    LinuxInfo,
<<<<<<< HEAD
    LocalNodeInfo,
=======
>>>>>>> 0f51ad5e
    run_cli,
    SlurmClusterInfo,
    UnifiedInfo,
)


class TestUnifiedInfo(unittest.TestCase):

    def test_get_cluster_name(self):
        unified_info = UnifiedInfo()
        unified_info.is_slurm_cluster = False
        self.assertEqual(unified_info.get_cluster_name(), "local-node")

    def test_get_gpu_generation_and_count(self):
        unified_info = UnifiedInfo()
        unified_info.is_slurm_cluster = False
        unified_info.has_nvidia_gpus = False
        self.assertEqual(unified_info.get_gpu_generation_and_count(), {})


class TestLinuxInfo(unittest.TestCase):
    def setUp(self):
        self.linux_info = LinuxInfo()

    @patch("clusterscope.cluster_info.run_cli", return_value="1234")
    def test_get_cpu_count(self, mock_run):
        self.assertEqual(self.linux_info.get_cpu_count(), 1234)

    @patch(
        "clusterscope.cluster_info.run_cli",
        return_value="               total        used\nMem:     12345    123\n",
    )
    def test_get_mem_per_node_MB(self, mock_run):
        self.assertEqual(self.linux_info.get_mem_MB(), 12345)


class TestDarwinInfo(unittest.TestCase):
    def setUp(self):
        self.darwin_info = DarwinInfo()

    @patch("clusterscope.cluster_info.run_cli", return_value="10")
    def test_get_cpu_count(self, mock_run):
        self.assertEqual(self.darwin_info.get_cpu_count(), 10)

    @patch(
        "clusterscope.cluster_info.run_cli",
        return_value="34359738368",
    )
    def test_get_mem_per_node_MB(self, mock_run):
        self.assertEqual(self.darwin_info.get_mem_MB(), 32768)


class TestSlurmClusterInfo(unittest.TestCase):
    def setUp(self):
        self.cluster_info = SlurmClusterInfo()

    @patch("subprocess.run")
    def test_get_cluster_name(self, mock_run):
        # Mock successful cluster name retrieval
        mock_run.return_value = MagicMock(
            stdout="ClusterName=test_cluster\nOther=value", returncode=0
        )
        self.assertEqual(self.cluster_info.get_cluster_name(), "test_cluster")

    @patch("subprocess.run")
    def test_get_cpu_per_node(self, mock_run):
        # Mock successful cluster name retrieval
        mock_run.return_value = MagicMock(stdout="128", returncode=0)
        self.assertEqual(self.cluster_info.get_cpus_per_node(), 128)

    @patch("subprocess.run")
    def test_get_mem_per_node_MB(self, mock_run):
        # Mock successful cluster name retrieval
        mock_run.return_value = MagicMock(stdout="123456+", returncode=0)
        self.assertEqual(self.cluster_info.get_mem_per_node_MB(), 123456)

    @patch("subprocess.run")
    def test_get_max_job_lifetime(self, mock_run):
        # Mock successful max job lifetime retrieval
        mock_run.return_value = MagicMock(
            stdout="MaxJobTime=1-00:00:00\nOther=value", returncode=0
        )
        self.assertEqual(self.cluster_info.get_max_job_lifetime(), "1-00:00:00")

    @patch("subprocess.run")
    def test_get_max_job_lifetime_error(self, mock_run):
        # Mock failed command
        mock_run.side_effect = subprocess.SubprocessError()
        with self.assertRaises(RuntimeError):
            self.cluster_info.get_max_job_lifetime()
        mock_run.side_effect = FileNotFoundError()
        with self.assertRaises(RuntimeError):
            self.cluster_info.get_max_job_lifetime()

    @patch("subprocess.run")
    def test_get_max_job_lifetime_not_found(self, mock_run):
        # Mock successful command but MaxJobTime not in output
        mock_run.return_value = MagicMock(
            stdout="SomeOtherSetting=value\nAnotherSetting=value", returncode=0
        )
        with self.assertRaises(RuntimeError):
            self.cluster_info.get_max_job_lifetime()

    @patch("subprocess.run")
    def test_get_gpu_generations(self, mock_run):
        # Mock successful GPU generations retrieval using 'sinfo -o %G'
        mock_run.return_value = MagicMock(
            stdout="GRES\ngres:gpu:a100:4\ngres:gpu:v100:2\ngres:gpu:p100:8\nother:resource:1",
            returncode=0,
        )

        # Create an instance of the class
        cluster_info = SlurmClusterInfo()

        # Call the method and check the result
        result = cluster_info.get_gpu_generations()
        expected = {"A100", "V100", "P100"}
        self.assertEqual(result, expected)

    @patch("subprocess.run")
    def test_get_gpu_generations_no_gpus(self, mock_run):
        # Mock output with no GPU information
        mock_run.return_value = MagicMock(
            stdout="GRES\nother:resource:1\n", returncode=0
        )

        # Create an instance of the class
        cluster_info = SlurmClusterInfo()

        # Call the method and check the result
        result = cluster_info.get_gpu_generations()
        self.assertEqual(result, set())  # Should return an empty set

    @patch("subprocess.run")
    def test_get_gpu_generations_error(self, mock_run):
        # Create an instance of the class
        cluster_info = SlurmClusterInfo()

        # Mock failed command
        mock_run.side_effect = subprocess.SubprocessError()
        # Check that RuntimeError is raised
        with self.assertRaises(RuntimeError):
            cluster_info.get_gpu_generations()
        mock_run.side_effect = FileNotFoundError()
        # Check that RuntimeError is raised
        with self.assertRaises(RuntimeError):
            cluster_info.get_gpu_generations()

    @patch("clusterscope.cluster_info.SlurmClusterInfo.get_gpu_generation_and_count")
    def test_has_gpu_type_true(self, mock_get_gpu_generation_and_count):
        # Set up the mock to return a dictionary with the GPU type we're looking for
        mock_get_gpu_generation_and_count.return_value = {"A100": 4, "V100": 2}

        # Create an instance of the class containing the has_gpu_type method
        gpu_manager = SlurmClusterInfo()

        result = gpu_manager.has_gpu_type("A100")
        self.assertTrue(result)

        result = gpu_manager.has_gpu_type("H100")
        self.assertFalse(result)

        result = gpu_manager.has_gpu_type("V100")
        self.assertTrue(result)


class TestRunCli(unittest.TestCase):
    """Test cases for the run_cli function."""

    def test_run_cli_empty_command(self):
        """Test that run_cli raises RuntimeError for empty command list."""
        with self.assertRaises(RuntimeError) as context:
            run_cli([])
        self.assertIn("Command list cannot be empty", str(context.exception))

    @patch("shutil.which")
    def test_run_cli_command_not_available(self, mock_which):
        """Test that run_cli raises RuntimeError when command is not available."""
        mock_which.return_value = None

        with self.assertRaises(RuntimeError) as context:
            run_cli(["nonexistent_command"])
        self.assertIn(
            "Command 'nonexistent_command' is not available", str(context.exception)
        )

    @patch("shutil.which")
    @patch("subprocess.check_output")
    def test_run_cli_successful_execution(self, mock_check_output, mock_which):
        """Test successful command execution."""
        mock_which.return_value = "/usr/bin/echo"
        mock_check_output.return_value = "Hello World\n"

        result = run_cli(["echo", "Hello World"])
        self.assertEqual(result, "Hello World\n")
        mock_check_output.assert_called_once_with(
            ["echo", "Hello World"], text=True, timeout=60, stderr=None
        )

    @patch("shutil.which")
    @patch("subprocess.check_output")
    def test_run_cli_with_custom_parameters(self, mock_check_output, mock_which):
        """Test run_cli with custom text, timeout, and stderr parameters."""
        mock_which.return_value = "/usr/bin/echo"
        mock_check_output.return_value = b"Binary output"

        result = run_cli(
            ["echo", "test"], text=False, timeout=30, stderr=subprocess.STDOUT
        )
        self.assertEqual(result, b"Binary output")
        mock_check_output.assert_called_once_with(
            ["echo", "test"], text=False, timeout=30, stderr=subprocess.STDOUT
        )

    @patch("shutil.which")
    @patch("subprocess.check_output")
    def test_run_cli_called_process_error(self, mock_check_output, mock_which):
        """Test that run_cli handles CalledProcessError properly."""
        mock_which.return_value = "/usr/bin/false"
        mock_check_output.side_effect = subprocess.CalledProcessError(
            returncode=1, cmd=["false"], output="Command failed"
        )

        with self.assertRaises(RuntimeError) as context:
            run_cli(["false"])
        self.assertIn(
            "Command 'false' failed with return code 1", str(context.exception)
        )

    @patch("shutil.which")
    @patch("subprocess.check_output")
    def test_run_cli_timeout_expired(self, mock_check_output, mock_which):
        """Test that run_cli handles TimeoutExpired properly."""
        mock_which.return_value = "/usr/bin/sleep"
        mock_check_output.side_effect = subprocess.TimeoutExpired(
            cmd=["sleep", "10"], timeout=1
        )

        with self.assertRaises(RuntimeError) as context:
            run_cli(["sleep", "10"], timeout=1)
        self.assertIn(
            "Command 'sleep 10' timed out after 1 seconds", str(context.exception)
        )

    @patch("shutil.which")
    @patch("subprocess.check_output")
    def test_run_cli_subprocess_error(self, mock_check_output, mock_which):
        """Test that run_cli handles SubprocessError properly."""
        mock_which.return_value = "/usr/bin/echo"
        mock_check_output.side_effect = subprocess.SubprocessError(
            "Generic subprocess error"
        )

        with self.assertRaises(RuntimeError) as context:
            run_cli(["echo", "test"])
        self.assertIn("Failed to execute command 'echo test'", str(context.exception))

    @patch("shutil.which")
    @patch("subprocess.check_output")
    def test_run_cli_file_not_found_error(self, mock_check_output, mock_which):
        """Test that run_cli handles FileNotFoundError properly."""
        mock_which.return_value = "/usr/bin/echo"
        mock_check_output.side_effect = FileNotFoundError("File not found")

        with self.assertRaises(RuntimeError) as context:
            run_cli(["echo", "test"])
        self.assertIn("Failed to execute command 'echo test'", str(context.exception))

    @patch("shutil.which")
    @patch("subprocess.check_output")
    def test_run_cli_real_command_integration(self, mock_check_output, mock_which):
        """Integration test with a real command that should exist on most systems."""
        # Test with 'echo' command which should be available on most systems
        mock_which.return_value = "/bin/echo"
        mock_check_output.return_value = "integration test\n"

        result = run_cli(["echo", "integration test"])
        self.assertEqual(result, "integration test\n")


<<<<<<< HEAD
class TestLocalNodeInfo(unittest.TestCase):
    """Test cases for LocalNodeInfo class, including AMD GPU support."""

    def setUp(self):
        self.local_node_info = LocalNodeInfo()

    @patch("subprocess.run")
    def test_has_nvidia_gpus_true(self, mock_run):
        """Test has_nvidia_gpus returns True when nvidia-smi is available."""
        mock_run.return_value = MagicMock(returncode=0)
        self.assertTrue(self.local_node_info.has_nvidia_gpus())

    @patch("subprocess.run")
    def test_has_nvidia_gpus_false_file_not_found(self, mock_run):
        """Test has_nvidia_gpus returns False when nvidia-smi is not found."""
        mock_run.side_effect = FileNotFoundError()
        self.assertFalse(self.local_node_info.has_nvidia_gpus())

    @patch("subprocess.run")
    def test_has_nvidia_gpus_false_called_process_error(self, mock_run):
        """Test has_nvidia_gpus returns False when nvidia-smi fails."""
        mock_run.side_effect = subprocess.CalledProcessError(1, ["nvidia-smi"])
        self.assertFalse(self.local_node_info.has_nvidia_gpus())

    @patch("subprocess.run")
    def test_has_amd_gpus_true(self, mock_run):
        """Test has_amd_gpus returns True when rocm-smi is available."""
        mock_run.return_value = MagicMock(returncode=0)
        self.assertTrue(self.local_node_info.has_amd_gpus())

    @patch("subprocess.run")
    def test_has_amd_gpus_false_file_not_found(self, mock_run):
        """Test has_amd_gpus returns False when rocm-smi is not found."""
        mock_run.side_effect = FileNotFoundError()
        self.assertFalse(self.local_node_info.has_amd_gpus())

    @patch("subprocess.run")
    def test_has_amd_gpus_false_called_process_error(self, mock_run):
        """Test has_amd_gpus returns False when rocm-smi fails."""
        mock_run.side_effect = subprocess.CalledProcessError(1, ["rocm-smi"])
        self.assertFalse(self.local_node_info.has_amd_gpus())

    @patch.object(LocalNodeInfo, "has_nvidia_gpus")
    @patch.object(LocalNodeInfo, "has_amd_gpus")
    def test_get_gpu_vendor_nvidia(self, mock_has_amd, mock_has_nvidia):
        """Test get_gpu_vendor returns 'nvidia' when NVIDIA GPUs are present."""
        mock_has_nvidia.return_value = True
        mock_has_amd.return_value = False
        self.assertEqual(self.local_node_info.get_gpu_vendor(), "nvidia")

    @patch.object(LocalNodeInfo, "has_nvidia_gpus")
    @patch.object(LocalNodeInfo, "has_amd_gpus")
    def test_get_gpu_vendor_amd(self, mock_has_amd, mock_has_nvidia):
        """Test get_gpu_vendor returns 'amd' when AMD GPUs are present."""
        mock_has_nvidia.return_value = False
        mock_has_amd.return_value = True
        self.assertEqual(self.local_node_info.get_gpu_vendor(), "amd")

    @patch.object(LocalNodeInfo, "has_nvidia_gpus")
    @patch.object(LocalNodeInfo, "has_amd_gpus")
    def test_get_gpu_vendor_none(self, mock_has_amd, mock_has_nvidia):
        """Test get_gpu_vendor returns 'none' when no GPUs are present."""
        mock_has_nvidia.return_value = False
        mock_has_amd.return_value = False
        self.assertEqual(self.local_node_info.get_gpu_vendor(), "none")

    @patch.object(LocalNodeInfo, "has_nvidia_gpus")
    @patch.object(LocalNodeInfo, "has_amd_gpus")
    def test_get_gpu_vendor_nvidia_priority(self, mock_has_amd, mock_has_nvidia):
        """Test get_gpu_vendor returns 'nvidia' when both GPU types are present (NVIDIA has priority)."""
        mock_has_nvidia.return_value = True
        mock_has_amd.return_value = True
        self.assertEqual(self.local_node_info.get_gpu_vendor(), "nvidia")

    @patch("clusterscope.cluster_info.run_cli")
    def test_get_nvidia_gpu_info_success(self, mock_run_cli):
        """Test successful NVIDIA GPU information retrieval."""
        mock_run_cli.return_value = (
            "NVIDIA A100-SXM4-40GB\nNVIDIA A100-SXM4-40GB\nTesla V100-SXM2-16GB"
        )

        result = self.local_node_info.get_nvidia_gpu_info()
        expected = {"A100": 2, "V100": 1}
        self.assertEqual(result, expected)

    @patch("clusterscope.cluster_info.run_cli")
    def test_get_nvidia_gpu_info_various_models(self, mock_run_cli):
        """Test NVIDIA GPU info parsing with various GPU models."""
        mock_run_cli.return_value = (
            "NVIDIA H100 PCIe\nNVIDIA A40\nNVIDIA T4\nNVIDIA GeForce RTX 3090"
        )

        result = self.local_node_info.get_nvidia_gpu_info()
        expected = {"H100": 1, "A40": 1, "T4": 1}  # RTX 3090 not in supported list
        self.assertEqual(result, expected)

    @patch("clusterscope.cluster_info.run_cli")
    def test_get_nvidia_gpu_info_empty_lines(self, mock_run_cli):
        """Test NVIDIA GPU info parsing with empty lines."""
        mock_run_cli.return_value = "NVIDIA A100-SXM4-40GB\n\n\nTesla V100-SXM2-16GB\n"

        result = self.local_node_info.get_nvidia_gpu_info()
        expected = {"A100": 1, "V100": 1}
        self.assertEqual(result, expected)

    @patch("clusterscope.cluster_info.run_cli")
    def test_get_amd_gpu_info_mi300x(self, mock_run_cli):
        """Test AMD GPU information retrieval for MI300X."""
        mock_run_cli.return_value = """GPU[0]: AMD Instinct MI300X
GPU[1]: AMD Instinct MI300X"""

        result = self.local_node_info.get_amd_gpu_info()
        expected = {"MI300X": 2}
        self.assertEqual(result, expected)

    @patch("clusterscope.cluster_info.run_cli")
    def test_get_amd_gpu_info_mi300a(self, mock_run_cli):
        """Test AMD GPU information retrieval for MI300A."""
        mock_run_cli.return_value = "GPU[0]: AMD Instinct MI300A"

        result = self.local_node_info.get_amd_gpu_info()
        expected = {"MI300A": 1}
        self.assertEqual(result, expected)

    @patch("clusterscope.cluster_info.run_cli")
    def test_get_amd_gpu_info_various_models(self, mock_run_cli):
        """Test AMD GPU info parsing with various GPU models."""
        mock_run_cli.return_value = """GPU[0]: AMD Instinct MI250X
GPU[1]: AMD Instinct MI210
GPU[2]: AMD Instinct MI100
GPU[3]: AMD Radeon RX 7900 XTX"""

        result = self.local_node_info.get_amd_gpu_info()
        expected = {"MI250X": 1, "MI210": 1, "MI100": 1, "RX7900XTX": 1}
        self.assertEqual(result, expected)

    @patch("clusterscope.cluster_info.run_cli")
    def test_get_amd_gpu_info_generic_fallback(self, mock_run_cli):
        """Test AMD GPU info parsing with generic fallback for unknown models."""
        mock_run_cli.return_value = "GPU[0]: AMD Radeon RX 6800 XT"

        result = self.local_node_info.get_amd_gpu_info()
        # Should fall back to extracting "6800" as the model
        expected = {"6800": 1}
        self.assertEqual(result, expected)

    @patch("clusterscope.cluster_info.run_cli")
    def test_get_amd_gpu_info_no_gpu_lines(self, mock_run_cli):
        """Test AMD GPU info parsing with no GPU lines."""
        mock_run_cli.return_value = "Some other output\nNo GPU information here"

        result = self.local_node_info.get_amd_gpu_info()
        self.assertEqual(result, {})

    @patch.object(LocalNodeInfo, "has_nvidia_gpus")
    @patch.object(LocalNodeInfo, "has_amd_gpus")
    @patch.object(LocalNodeInfo, "get_nvidia_gpu_info")
    @patch.object(LocalNodeInfo, "get_amd_gpu_info")
    def test_get_gpu_generation_and_count_nvidia_only(
        self, mock_amd_info, mock_nvidia_info, mock_has_amd, mock_has_nvidia
    ):
        """Test get_gpu_generation_and_count with NVIDIA GPUs only."""
        mock_has_nvidia.return_value = True
        mock_has_amd.return_value = False
        mock_nvidia_info.return_value = {"A100": 2, "V100": 1}

        result = self.local_node_info.get_gpu_generation_and_count()
        expected = {"A100": 2, "V100": 1}
        self.assertEqual(result, expected)

    @patch.object(LocalNodeInfo, "has_nvidia_gpus")
    @patch.object(LocalNodeInfo, "has_amd_gpus")
    @patch.object(LocalNodeInfo, "get_nvidia_gpu_info")
    @patch.object(LocalNodeInfo, "get_amd_gpu_info")
    def test_get_gpu_generation_and_count_amd_only(
        self, mock_amd_info, mock_nvidia_info, mock_has_amd, mock_has_nvidia
    ):
        """Test get_gpu_generation_and_count with AMD GPUs only."""
        mock_has_nvidia.return_value = False
        mock_has_amd.return_value = True
        mock_amd_info.return_value = {"MI300X": 4, "MI250X": 2}

        result = self.local_node_info.get_gpu_generation_and_count()
        expected = {"MI300X": 4, "MI250X": 2}
        self.assertEqual(result, expected)

    @patch.object(LocalNodeInfo, "has_nvidia_gpus")
    @patch.object(LocalNodeInfo, "has_amd_gpus")
    @patch.object(LocalNodeInfo, "get_nvidia_gpu_info")
    @patch.object(LocalNodeInfo, "get_amd_gpu_info")
    def test_get_gpu_generation_and_count_both_vendors(
        self, mock_amd_info, mock_nvidia_info, mock_has_amd, mock_has_nvidia
    ):
        """Test get_gpu_generation_and_count with both NVIDIA and AMD GPUs."""
        mock_has_nvidia.return_value = True
        mock_has_amd.return_value = True
        mock_nvidia_info.return_value = {"A100": 2}
        mock_amd_info.return_value = {"MI300X": 4}

        result = self.local_node_info.get_gpu_generation_and_count()
        expected = {"A100": 2, "MI300X": 4}
        self.assertEqual(result, expected)

    @patch.object(LocalNodeInfo, "has_nvidia_gpus")
    @patch.object(LocalNodeInfo, "has_amd_gpus")
    def test_get_gpu_generation_and_count_no_gpus(self, mock_has_amd, mock_has_nvidia):
        """Test get_gpu_generation_and_count with no GPUs available."""
        mock_has_nvidia.return_value = False
        mock_has_amd.return_value = False

        with self.assertRaises(RuntimeError) as context:
            self.local_node_info.get_gpu_generation_and_count()
        self.assertIn("No GPUs found", str(context.exception))

    @patch.object(LocalNodeInfo, "get_gpu_generation_and_count")
    def test_has_gpu_type_true(self, mock_get_gpu_info):
        """Test has_gpu_type returns True for available GPU types."""
        mock_get_gpu_info.return_value = {"A100": 2, "MI300X": 4}

        self.assertTrue(self.local_node_info.has_gpu_type("A100"))
        self.assertTrue(self.local_node_info.has_gpu_type("MI300X"))
        self.assertTrue(self.local_node_info.has_gpu_type("a100"))  # Case insensitive
        self.assertTrue(self.local_node_info.has_gpu_type("mi300x"))  # Case insensitive

    @patch.object(LocalNodeInfo, "get_gpu_generation_and_count")
    def test_has_gpu_type_false(self, mock_get_gpu_info):
        """Test has_gpu_type returns False for unavailable GPU types."""
        mock_get_gpu_info.return_value = {"A100": 2, "MI300X": 4}

        self.assertFalse(self.local_node_info.has_gpu_type("V100"))
        self.assertFalse(self.local_node_info.has_gpu_type("MI250X"))
        self.assertFalse(self.local_node_info.has_gpu_type("H100"))

    @patch.object(LocalNodeInfo, "get_gpu_generation_and_count")
    def test_has_gpu_type_runtime_error(self, mock_get_gpu_info):
        """Test has_gpu_type returns False when get_gpu_generation_and_count raises RuntimeError."""
        mock_get_gpu_info.side_effect = RuntimeError("No GPUs found")

        self.assertFalse(self.local_node_info.has_gpu_type("A100"))


class TestUnifiedInfoAMDSupport(unittest.TestCase):
    """Test cases for UnifiedInfo class AMD GPU support."""

    def setUp(self):
        self.unified_info = UnifiedInfo()

    @patch.object(LocalNodeInfo, "get_gpu_vendor")
    def test_get_gpu_vendor(self, mock_get_gpu_vendor):
        """Test UnifiedInfo.get_gpu_vendor delegates to LocalNodeInfo."""
        mock_get_gpu_vendor.return_value = "amd"

        result = self.unified_info.get_gpu_vendor()
        self.assertEqual(result, "amd")
        mock_get_gpu_vendor.assert_called_once()

    @patch.object(LocalNodeInfo, "has_gpu_type")
    def test_has_gpu_type_local_node(self, mock_has_gpu_type):
        """Test UnifiedInfo.has_gpu_type with local node (non-Slurm)."""
        self.unified_info.is_slurm_cluster = False
        mock_has_gpu_type.return_value = True

        result = self.unified_info.has_gpu_type("MI300X")
        self.assertTrue(result)
        mock_has_gpu_type.assert_called_once_with("MI300X")

    @patch.object(SlurmClusterInfo, "has_gpu_type")
    def test_has_gpu_type_slurm_cluster(self, mock_has_gpu_type):
        """Test UnifiedInfo.has_gpu_type with Slurm cluster."""
        self.unified_info.is_slurm_cluster = True
        mock_has_gpu_type.return_value = True

        result = self.unified_info.has_gpu_type("MI300X")
        self.assertTrue(result)
        mock_has_gpu_type.assert_called_once_with("MI300X")

    def test_get_gpu_generation_and_count_with_amd_gpus(self):
        """Test get_gpu_generation_and_count includes AMD GPUs."""
        self.unified_info.is_slurm_cluster = False
        self.unified_info.has_nvidia_gpus = False
        self.unified_info.has_amd_gpus = True

        with patch.object(
            LocalNodeInfo, "get_gpu_generation_and_count"
        ) as mock_get_gpu_info:
            mock_get_gpu_info.return_value = {"MI300X": 4}

            result = self.unified_info.get_gpu_generation_and_count()
            self.assertEqual(result, {"MI300X": 4})


=======
>>>>>>> 0f51ad5e
class TestAWSClusterInfo(unittest.TestCase):
    def setUp(self):
        self.aws_cluster_info = AWSClusterInfo()

    @patch("subprocess.run")
    def test_is_aws_cluster(self, mock_run):
        # Mock AWS environment
        mock_run.return_value = MagicMock(stdout="amazon_ec2", returncode=0)
        self.assertTrue(self.aws_cluster_info.is_aws_cluster())

        # Mock non-AWS environment
        mock_run.return_value = MagicMock(stdout="other_system", returncode=0)
        self.assertFalse(self.aws_cluster_info.is_aws_cluster())

    def test_get_aws_nccl_settings(self):
        # Test with AWS cluster
        with patch.object(AWSClusterInfo, "is_aws_cluster", return_value=True):
            settings = self.aws_cluster_info.get_aws_nccl_settings()
            self.assertIn("FI_PROVIDER", settings)
            self.assertEqual(settings["FI_PROVIDER"], "efa")

        # Test with non-AWS cluster
        with patch.object(AWSClusterInfo, "is_aws_cluster", return_value=False):
            settings = self.aws_cluster_info.get_aws_nccl_settings()
            self.assertEqual(settings, {})


if __name__ == "__main__":
    unittest.main()<|MERGE_RESOLUTION|>--- conflicted
+++ resolved
@@ -11,10 +11,7 @@
     AWSClusterInfo,
     DarwinInfo,
     LinuxInfo,
-<<<<<<< HEAD
     LocalNodeInfo,
-=======
->>>>>>> 0f51ad5e
     run_cli,
     SlurmClusterInfo,
     UnifiedInfo,
@@ -258,7 +255,7 @@
         self.assertIn(
             "Command 'sleep 10' timed out after 1 seconds", str(context.exception)
         )
-
+    
     @patch("shutil.which")
     @patch("subprocess.check_output")
     def test_run_cli_subprocess_error(self, mock_check_output, mock_which):
@@ -295,7 +292,6 @@
         self.assertEqual(result, "integration test\n")
 
 
-<<<<<<< HEAD
 class TestLocalNodeInfo(unittest.TestCase):
     """Test cases for LocalNodeInfo class, including AMD GPU support."""
 
@@ -586,9 +582,7 @@
             result = self.unified_info.get_gpu_generation_and_count()
             self.assertEqual(result, {"MI300X": 4})
 
-
-=======
->>>>>>> 0f51ad5e
+            
 class TestAWSClusterInfo(unittest.TestCase):
     def setUp(self):
         self.aws_cluster_info = AWSClusterInfo()
