# Copyright (c) Meta Platforms, Inc. and affiliates.
# All rights reserved.

# This source code is licensed under the license found in the
# LICENSE file in the root directory of this source tree.
import os
import random
import subprocess

from functools import lru_cache

MIN_MASTER_PORT, MAX_MASTER_PORT = (20_000, 60_000)


class JobInfo:
    """
    This class is used to get information about the current job.

    It prefers torch distributed env variables and it falls back to slurm env variables:

    Job ID: SLURM_JOB_ID
    Job Name: SLURM_JOB_NAME
    Global Rank: RANK, SLURM_PROCID
    Local Rank: LOCAL_RANK, SLURM_LOCALID
    World Size: WORLD_SIZE, SLURM_NTASKS
    Master Address: MASTER_ADDR, SLURM_JOB_NODELIST[0] (first hostname in the job)
    Master Port: MASTER_PORT, rand(MIN_MASTER_PORT, MAX_MASTER_PORT)

    To set all torch distributed env vars from slurm env vars, see `set_torch_distributed_env_from_slurm`
    """

    def __init__(self):
<<<<<<< HEAD
=======
        self.is_torch_run = lambda: "LOCAL_RANK" in os.environ
>>>>>>> 756ae1c9
        self.is_slurm_job = lambda: "SLURM_JOB_ID" in os.environ
        self.job_id = self.get_job_id()
        self.job_name = self.get_job_name()
        self.global_rank = self.get_global_rank()
        self.local_rank = self.get_local_rank()
        self.world_size = self.get_world_size()
        self.is_rank_zero = self.get_is_rank_zero()

    @lru_cache(maxsize=1)
    def get_job_id(self) -> int:
        if self.is_slurm_job():
            job_id = os.environ.get("SLURM_JOB_ID")
            # is_slurm_job() checks if SLURM_JOB_ID variable exists in the env.
            # this assert should always pass, unless something undefines the variable.
            assert job_id is not None, "SLURM_JOB_ID is not set"
            try:
                parsed_job_id = int(job_id)
            except ValueError:
                raise RuntimeError(f"Slurm job ID cannot be parsed. {job_id=}")
            return parsed_job_id
        return 0

    @lru_cache(maxsize=1)
    def get_job_name(self) -> str:
        if self.is_slurm_job():
            return os.environ.get("SLURM_JOB_NAME", "")
        return "local"

    @lru_cache(maxsize=1)
    def get_global_rank(self) -> int:
<<<<<<< HEAD
        maybe_global_rank = os.environ.get("RANK")
        if maybe_global_rank is not None:
            try:
                global_rank = int(maybe_global_rank)
            except ValueError:
                raise RuntimeError(f"RANK cannot be parsed. {global_rank=}")
            return global_rank
        if self.is_slurm_job():
            return int(os.environ["SLURM_PROCID"])
=======
        if self.is_slurm_job():
            return int(os.environ["SLURM_PROCID"])
        if self.is_torch_run():
            return int(os.environ["RANK"])
>>>>>>> 756ae1c9
        return 0

    @lru_cache(maxsize=1)
    def get_local_rank(self) -> int:
<<<<<<< HEAD
        maybe_local_rank = os.environ.get("LOCAL_RANK")
        if maybe_local_rank is not None:
            try:
                local_rank = int(maybe_local_rank)
            except ValueError:
                raise RuntimeError(f"LOCAL_RANK cannot be parsed. {local_rank=}")
            return local_rank
        if self.is_slurm_job():
            return int(os.environ["SLURM_LOCALID"])
=======
        if self.is_slurm_job():
            return int(os.environ["SLURM_LOCALID"])
        if self.is_torch_run():
            return int(os.environ["LOCAL_RANK"])
>>>>>>> 756ae1c9
        return 0

    @lru_cache(maxsize=1)
    def get_world_size(self) -> int:
<<<<<<< HEAD
        maybe_world_size = os.environ.get("WORLD_SIZE")
        if maybe_world_size is not None:
            try:
                world_size = int(maybe_world_size)
            except ValueError:
                raise RuntimeError(f"WORLD_SIZE cannot be parsed. {world_size=}")
            return world_size
=======
        if self.is_torch_run():
            return int(os.environ["WORLD_SIZE"])
>>>>>>> 756ae1c9
        if self.is_slurm_job():
            return int(os.environ["SLURM_NTASKS"])
        return 1

    @lru_cache(maxsize=1)
    def get_is_rank_zero(self) -> bool:
        return self.get_global_rank() == 0

    @lru_cache(maxsize=1)
    def get_master_port(self) -> int:
        maybe_master_port = os.environ.get("MASTER_PORT")
        if maybe_master_port is not None:
            try:
                master_port = int(maybe_master_port)
            except ValueError:
                raise RuntimeError(f"master port cannot be parsed. {master_port=}")
            return master_port
        rng = random.Random(int(os.environ.get("SLURM_JOB_ID", -1)))
        return rng.randint(MIN_MASTER_PORT, MAX_MASTER_PORT)

    @lru_cache(maxsize=1)
    def get_master_addr(self) -> str:
<<<<<<< HEAD
        maybe_master_addr = os.environ.get("MASTER_ADDR")
        if maybe_master_addr is not None:
            return maybe_master_addr
=======
        if self.is_torch_run():
            return os.environ["MASTER_ADDR"]
>>>>>>> 756ae1c9
        if self.is_slurm_job():
            result = subprocess.run(
                ["scontrol", "show", "hostnames", os.environ["SLURM_JOB_NODELIST"]],
                capture_output=True,
                text=True,
<<<<<<< HEAD
            )

            if result.returncode == 0:
                if node_list := result.stdout.split("\n"):
                    return node_list[0]

            raise RuntimeError(
                f"`scontrol show hostnames` failed: {result.returncode=}, {result.stdout=}, {result.stderr=}"
            )
        return "127.0.0.1"

    def set_torch_distributed_env_from_slurm(self) -> None:
        if self.is_slurm_job():
            os.environ["WORLD_SIZE"] = str(os.environ.get("SLURM_NTASKS"))
            os.environ["RANK"] = str(os.environ.get("SLURM_PROCID"))
            os.environ["LOCAL_WORLD_SIZE"] = os.environ.get(
                "SLURM_NTASKS_PER_NODE", "1"
            )
=======
            )

            if result.returncode == 0:
                if node_list := result.stdout.split("\n"):
                    return node_list[0]

            raise RuntimeError(
                f"`scontrol show hostnames` failed: {result.returncode=}, {result.stdout=}, {result.stderr=}"
            )
        return "127.0.0.1"

    def set_torch_distributed_env_from_slurm(self) -> None:
        if self.is_slurm_job():
            os.environ["WORLD_SIZE"] = str(os.environ.get("SLURM_NTASKS"))
            os.environ["RANK"] = str(os.environ.get("SLURM_PROCID"))
            os.environ["LOCAL_WORLD_SIZE"] = os.environ.get(
                "SLURM_NTASKS_PER_NODE", "1"
            )
>>>>>>> 756ae1c9
            os.environ["LOCAL_RANK"] = str(os.environ.get("SLURM_LOCALID"))
            os.environ["MASTER_ADDR"] = self.get_master_addr()
            os.environ["MASTER_PORT"] = str(self.get_master_port())
            os.environ["CUDA_VISIBLE_DEVICES"] = str(os.environ.get("SLURM_LOCALID"))<|MERGE_RESOLUTION|>--- conflicted
+++ resolved
@@ -30,10 +30,8 @@
     """
 
     def __init__(self):
-<<<<<<< HEAD
-=======
         self.is_torch_run = lambda: "LOCAL_RANK" in os.environ
->>>>>>> 756ae1c9
+        self.is_torchelastic_run = lambda: "TORCHELASTIC_RUN_ID" in os.environ
         self.is_slurm_job = lambda: "SLURM_JOB_ID" in os.environ
         self.job_id = self.get_job_id()
         self.job_name = self.get_job_name()
@@ -64,7 +62,6 @@
 
     @lru_cache(maxsize=1)
     def get_global_rank(self) -> int:
-<<<<<<< HEAD
         maybe_global_rank = os.environ.get("RANK")
         if maybe_global_rank is not None:
             try:
@@ -74,17 +71,10 @@
             return global_rank
         if self.is_slurm_job():
             return int(os.environ["SLURM_PROCID"])
-=======
-        if self.is_slurm_job():
-            return int(os.environ["SLURM_PROCID"])
-        if self.is_torch_run():
-            return int(os.environ["RANK"])
->>>>>>> 756ae1c9
         return 0
 
     @lru_cache(maxsize=1)
     def get_local_rank(self) -> int:
-<<<<<<< HEAD
         maybe_local_rank = os.environ.get("LOCAL_RANK")
         if maybe_local_rank is not None:
             try:
@@ -94,17 +84,10 @@
             return local_rank
         if self.is_slurm_job():
             return int(os.environ["SLURM_LOCALID"])
-=======
-        if self.is_slurm_job():
-            return int(os.environ["SLURM_LOCALID"])
-        if self.is_torch_run():
-            return int(os.environ["LOCAL_RANK"])
->>>>>>> 756ae1c9
         return 0
 
     @lru_cache(maxsize=1)
     def get_world_size(self) -> int:
-<<<<<<< HEAD
         maybe_world_size = os.environ.get("WORLD_SIZE")
         if maybe_world_size is not None:
             try:
@@ -112,10 +95,6 @@
             except ValueError:
                 raise RuntimeError(f"WORLD_SIZE cannot be parsed. {world_size=}")
             return world_size
-=======
-        if self.is_torch_run():
-            return int(os.environ["WORLD_SIZE"])
->>>>>>> 756ae1c9
         if self.is_slurm_job():
             return int(os.environ["SLURM_NTASKS"])
         return 1
@@ -138,20 +117,14 @@
 
     @lru_cache(maxsize=1)
     def get_master_addr(self) -> str:
-<<<<<<< HEAD
         maybe_master_addr = os.environ.get("MASTER_ADDR")
         if maybe_master_addr is not None:
             return maybe_master_addr
-=======
-        if self.is_torch_run():
-            return os.environ["MASTER_ADDR"]
->>>>>>> 756ae1c9
         if self.is_slurm_job():
             result = subprocess.run(
                 ["scontrol", "show", "hostnames", os.environ["SLURM_JOB_NODELIST"]],
                 capture_output=True,
                 text=True,
-<<<<<<< HEAD
             )
 
             if result.returncode == 0:
@@ -170,26 +143,6 @@
             os.environ["LOCAL_WORLD_SIZE"] = os.environ.get(
                 "SLURM_NTASKS_PER_NODE", "1"
             )
-=======
-            )
-
-            if result.returncode == 0:
-                if node_list := result.stdout.split("\n"):
-                    return node_list[0]
-
-            raise RuntimeError(
-                f"`scontrol show hostnames` failed: {result.returncode=}, {result.stdout=}, {result.stderr=}"
-            )
-        return "127.0.0.1"
-
-    def set_torch_distributed_env_from_slurm(self) -> None:
-        if self.is_slurm_job():
-            os.environ["WORLD_SIZE"] = str(os.environ.get("SLURM_NTASKS"))
-            os.environ["RANK"] = str(os.environ.get("SLURM_PROCID"))
-            os.environ["LOCAL_WORLD_SIZE"] = os.environ.get(
-                "SLURM_NTASKS_PER_NODE", "1"
-            )
->>>>>>> 756ae1c9
             os.environ["LOCAL_RANK"] = str(os.environ.get("SLURM_LOCALID"))
             os.environ["MASTER_ADDR"] = self.get_master_addr()
             os.environ["MASTER_PORT"] = str(self.get_master_port())
