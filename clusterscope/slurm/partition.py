--- conflicted
+++ resolved
@@ -4,15 +4,10 @@
 
 # This source code is licensed under the license found in the
 # LICENSE file in the root directory of this source tree.
-import subprocess
 from dataclasses import dataclass
 
 from clusterscope.shell import run_cli
-<<<<<<< HEAD
-from clusterscope.slurm.parser import extract_gpus_from_gres
-=======
 from clusterscope.slurm.parser import parse_gres
->>>>>>> 79983111
 
 
 @dataclass
@@ -20,47 +15,8 @@
     """Store partition information from scontrol."""
 
     name: str
-<<<<<<< HEAD
+    max_gpus_per_node: int
     max_cpus_per_node: int
-    max_gpus_per_node: int
-
-
-def get_node_resources(node_spec: str) -> dict:
-    """
-    Query node resources for given node specification.
-    Returns dict with max resources across nodes in the spec.
-    """
-    # not checking the return code here because `scontrol show node` can return non-zero exit code even
-    # though stdout has what we need.
-    result = subprocess.run(
-        ["scontrol", "show", "node", node_spec, "-o"], capture_output=True, text=True
-    )
-
-    max_gpus = 0
-    max_cpus = 0
-
-    for line in result.stdout.strip().split("\n"):
-        if not line:
-            continue
-
-        node_data = {}
-        for item in line.split():
-            if "=" in item:
-                key, value = item.split("=", 1)
-                node_data[key] = value
-
-        cpus = int(node_data.get("CPUTot", 0))
-        max_cpus = max(max_cpus, cpus)
-
-        gres = node_data.get("Gres", "")
-        gpu_count = extract_gpus_from_gres(gres)
-        max_gpus = max(max_gpus, gpu_count)
-
-    return {
-        "max_cpus": max_cpus,
-        "max_gpus": max_gpus,
-=======
-    max_gpus_per_node: int
 
 
 def get_partition_resources(partition: str) -> dict:
@@ -68,17 +24,18 @@
         [
             "sinfo",
             "-o",
-            "%G",
+            "%G,%c",
             f"--partition={partition}",
             "--noheader",
         ],
     )
 
     stdout = result.strip().split("\n")[0]
+    gres, cpus = stdout.split(",")
 
     return {
-        "max_gpus": parse_gres(stdout),
->>>>>>> 79983111
+        "max_gpus": parse_gres(gres),
+        "max_cpus": cpus,
     }
 
 
@@ -102,9 +59,6 @@
                 key, value = item.split("=", 1)
                 partition_data[key] = value
 
-<<<<<<< HEAD
-        name = partition_data.get("PartitionName", "Unknown")
-=======
         partition_name = partition_data.get("PartitionName", "Unknown")
 
         nodes = partition_data.get("Nodes", "")
@@ -113,27 +67,13 @@
         else:
             partition_info = {
                 "max_gpus": 0,
-            }
->>>>>>> 79983111
-
-        nodes = partition_data.get("Nodes", "")
-        if nodes and nodes != "(null)":
-            node_info = get_node_resources(nodes)
-        else:
-            node_info = {
                 "max_cpus": 0,
-                "max_gpus": 0,
             }
 
         partition = PartitionInfo(
-<<<<<<< HEAD
-            name=name,
-            max_cpus_per_node=node_info["max_cpus"],
-            max_gpus_per_node=node_info["max_gpus"],
-=======
             name=partition_name,
+            max_cpus_per_node=partition_info["max_cpus"],
             max_gpus_per_node=partition_info["max_gpus"],
->>>>>>> 79983111
         )
         partitions.append(partition)
 
