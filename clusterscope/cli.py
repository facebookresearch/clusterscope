#!/usr/bin/env python3
# Copyright (c) Meta Platforms, Inc. and affiliates.
# All rights reserved.

# This source code is licensed under the license found in the
# LICENSE file in the root directory of this source tree.
import json
import logging
import sys
from typing import Any, Dict

import click

from clusterscope.cluster_info import AWSClusterInfo, UnifiedInfo
from clusterscope.slurm.partition import get_partition_info


def format_dict(data: Dict[str, Any]) -> str:
    """Format a dictionary for display."""
    return json.dumps(data, indent=2)


@click.group()
def cli():
    """Command-line tool to query Slurm cluster information."""
    pass


@cli.command()
def version():
    """Show the version of clusterscope."""
    try:
        from importlib.metadata import version as get_version

        pkg_version = get_version("clusterscope")
    except Exception:
        # Fallback to the version in __init__.py if setuptools-scm isn't available
        import clusterscope

        pkg_version = clusterscope.__version__
    click.echo(f"clusterscope version {pkg_version}")


@cli.command()
@click.option(
    "--partition",
    type=str,
    default=None,
    help="Slurm partition name to filter queries (optional)",
)
def info(partition: str):
    """Show basic cluster information."""
    unified_info = UnifiedInfo(partition=partition)
    cluster_name = unified_info.get_cluster_name()
    slurm_version = unified_info.get_slurm_version()
    click.echo(f"Cluster Name: {cluster_name}")
    click.echo(f"Slurm Version: {slurm_version}")


@cli.command()
@click.option(
    "--partition",
    type=str,
    default=None,
    help="Slurm partition name to filter queries (optional)",
)
def cpus(partition: str):
    """Show CPU counts per node."""
    unified_info = UnifiedInfo(partition=partition)
    cpus_per_node = unified_info.get_cpus_per_node()
    click.echo("CPU counts per node:")
    click.echo(cpus_per_node)


@cli.command()
@click.option(
    "--partition",
    type=str,
    default=None,
    help="Slurm partition name to filter queries (optional)",
)
def mem(partition: str):
    """Show memory information per node."""
    unified_info = UnifiedInfo(partition=partition)
    mem_per_node = unified_info.get_mem_per_node_MB()
    click.echo("Mem per node MB:")
    click.echo(mem_per_node)


@cli.command()
@click.option(
    "--partition",
    type=str,
    default=None,
    help="Slurm partition name to filter queries (optional)",
)
@click.option("--generations", is_flag=True, help="Show only GPU generations")
@click.option("--counts", is_flag=True, help="Show only GPU counts by type")
@click.option("--vendor", is_flag=True, help="Show GPU vendor information")
def gpus(partition: str, generations: bool, counts: bool, vendor: bool):
    """Show GPU information."""
    unified_info = UnifiedInfo(partition=partition)

    if vendor:
        vendor_info = unified_info.get_gpu_vendor()
        click.echo(f"Primary GPU vendor: {vendor_info}")
    elif counts:
        gpu_counts = unified_info.get_gpu_generation_and_count()
        if gpu_counts:
            click.echo("GPU counts by type:")
            for gpu_type, count in sorted(gpu_counts.items()):
                click.echo(f"  {gpu_type}: {count}")
        else:
            click.echo("No GPUs found")
    elif generations:
        gpu_counts = unified_info.get_gpu_generation_and_count()
        if gpu_counts:
            click.echo("GPU generations available:")
            for gen in sorted(gpu_counts.keys()):
                click.echo(f"- {gen}")
        else:
            click.echo("No GPUs found")
    else:
        # Default: show both vendor and detailed info
        vendor_info = unified_info.get_gpu_vendor()
        gpu_counts = unified_info.get_gpu_generation_and_count()

        click.echo(f"GPU vendor: {vendor_info}")
        if gpu_counts:
            click.echo("GPU information:")
            for gpu_type, count in sorted(gpu_counts.items()):
                click.echo(f"  {gpu_type}: {count}")
        else:
            click.echo("No GPUs found")


@cli.command(name="check-gpu")
@click.argument("gpu_type")
@click.option(
    "--partition",
    type=str,
    default=None,
    help="Slurm partition name to filter queries (optional)",
)
def check_gpu(gpu_type: str, partition: str):
    """Check if a specific GPU type exists.

    GPU_TYPE: GPU type to check for (e.g., A100, MI300X)
    """
    unified_info = UnifiedInfo(partition=partition)
    has_gpu = unified_info.has_gpu_type(gpu_type)
    if has_gpu:
        click.echo(f"GPU type {gpu_type} is available in the cluster.")
    else:
        click.echo(f"GPU type {gpu_type} is NOT available in the cluster.")


@cli.command()
def aws():
    """Check if running on AWS and show NCCL settings."""
    aws_cluster_info = AWSClusterInfo()
    is_aws = aws_cluster_info.is_aws_cluster()
    if is_aws:
        click.echo("This is an AWS cluster.")
        nccl_settings = aws_cluster_info.get_aws_nccl_settings()
        click.echo("\nRecommended NCCL settings:")
        click.echo(format_dict(nccl_settings))
    else:
        click.echo("This is NOT an AWS cluster.")


@cli.group(name="job-gen")
def job_gen():
    """Generate job requirements for different job types."""
    pass


@job_gen.group(name="task")
def task():
    """Generate job requirements for a task of a job."""
    pass


@task.command()
@click.option(
    "--gpus-per-node",
    default=0,
    type=click.IntRange(min=0),
    help="Number of GPUs per node to request",
)
@click.option(
    "--cpus-per-node",
    default=0,
    type=click.IntRange(min=0),
    help="Number of CPUs per node to request",
)
@click.option("--partition", type=str, required=True, help="Partition to query")
@click.option(
    "--num-tasks-per-node",
    type=int,
    default=1,
    help="Number of tasks per node to request",
)
@click.option(
    "--format",
    "output_format",
    type=click.Choice(["json", "sbatch", "srun", "submitit", "salloc"]),
    default="json",
    help="Format to output the job requirements in",
)
@click.option(
    "--account",
    type=str,
    default=None,
    help="SLURM account to charge resources to (optional)",
)
@click.option(
    "--qos",
    type=str,
    default=None,
    help="Quality of Service (QoS) specification for the job (optional)",
)
@click.option(
    "--time",
    type=str,
    default=None,
    help="Time limit for the job (format: HH:MM:SS or days-HH:MM:SS, optional)",
)
@click.option("--slurm-cmd", default=None, help="Command to run on Slurm")
def slurm(
    gpus_per_node: int,
    cpus_per_node: int,
    num_tasks_per_node: int,
    output_format: str,
    partition: str,
    account: str,
    qos: str,
    time: str,
    slurm_cmd: str,
):
    """Generate job requirements for a task of a Slurm job based on GPU or CPU per node requirements."""
    if gpus_per_node is None and cpus_per_node is None:
        logging.error("Either --gpus-per-node or --cpus-per-node must be specified.")
        sys.exit(1)
    if gpus_per_node == 0 and cpus_per_node == 0:
        logging.error("One of --gpus-per-node or --cpus-per-node has to be non-zero.")
        sys.exit(1)
    if gpus_per_node and cpus_per_node:
        logging.warning(
            "Both --gpus-per-node and --cpus-per-node were specified. Assuming this is a GPU request and will generate appropriate CPU allocation per node based on GPU requirements."
        )

    partitions = get_partition_info()
    req_partition = next((p for p in partitions if p.name == partition), None)
<<<<<<< HEAD

    if req_partition is None:
        logging.error(
            f"Partition {partition} not found. Available partitions: {[p.name for p in partitions]}"
        )
        sys.exit(1)

    # reject if requires more GPUs than the max GPUs at the partition
    if gpus_per_node > req_partition.max_gpus_per_node:
        logging.error(
            f"Requested {gpus_per_node} GPUs exceeds the maximum {req_partition.max_gpus_per_node} GPUs per node available in partition '{partition}'"
        )
        sys.exit(1)

    # reject if requires more CPUs than the max CPUs at the partition
    if cpus_per_node > req_partition.max_cpus_per_node:
        logging.error(
            f"Requested {cpus_per_node} CPUs exceeds the maximum {req_partition.max_cpus_per_node} CPUs per node available in partition '{partition}'"
=======

    if req_partition is None:
        raise ValueError(
            f"Partition {partition} not found. Available partitions: {[p.name for p in partitions]}"
        )

    # reject if requires more GPUs than the max GPUs at the partition
    if num_gpus > req_partition.max_gpus_per_node:
        raise ValueError(
            f"Requested {num_gpus} GPUs exceeds the maximum {req_partition.max_gpus_per_node} GPUs per node available in partition '{partition}'"
>>>>>>> 79983111
        )
        sys.exit(1)

    unified_info = UnifiedInfo(partition=partition)
    job_requirements = unified_info.get_task_resource_requirements(
        partition=partition,
<<<<<<< HEAD
        cpus_per_node=cpus_per_node,
        gpus_per_node=gpus_per_node,
=======
        num_gpus=num_gpus,
>>>>>>> 79983111
        num_tasks_per_node=num_tasks_per_node,
        account=account,
        qos=qos,
        time=time,
        slurm_cmd=slurm_cmd,
    )

    # Route to the correct format method based on CLI option
    format_methods = {
        "json": job_requirements.to_json,
        "sbatch": job_requirements.to_sbatch,
        "srun": job_requirements.to_srun,
        "submitit": job_requirements.to_submitit,
        "salloc": job_requirements.to_salloc,
    }
    click.echo(format_methods[output_format]())


@job_gen.command()
@click.option(
    "--num-gpus-per-task", type=int, required=True, help="Number of GPUs per task"
)
@click.option(
    "--format",
    "output_format",
    type=click.Choice(["json", "sbatch", "srun", "submitit", "salloc"]),
    default="json",
    help="Format to output the job requirements in",
)
@click.option(
    "--partition",
    type=str,
    default=None,
    help="Slurm partition name to filter queries (optional)",
)
def array(num_gpus_per_task: int, output_format: str, partition: str):
    """Generate job requirements for an array job."""
    unified_info = UnifiedInfo(partition=partition)
    job_requirements = unified_info.get_array_job_requirements(
        partition=partition,
        num_gpus_per_task=num_gpus_per_task,
    )

    # Route to the correct format method based on CLI option
    format_methods = {
        "json": job_requirements.to_json,
        "sbatch": job_requirements.to_sbatch,
        "srun": job_requirements.to_srun,
        "salloc": job_requirements.to_salloc,
        "submitit": job_requirements.to_submitit,
    }
    click.echo(format_methods[output_format]())


def main():
    """Main entry point for the Slurm information CLI."""
    cli()


if __name__ == "__main__":
    main()<|MERGE_RESOLUTION|>--- conflicted
+++ resolved
@@ -208,35 +208,12 @@
     default="json",
     help="Format to output the job requirements in",
 )
-@click.option(
-    "--account",
-    type=str,
-    default=None,
-    help="SLURM account to charge resources to (optional)",
-)
-@click.option(
-    "--qos",
-    type=str,
-    default=None,
-    help="Quality of Service (QoS) specification for the job (optional)",
-)
-@click.option(
-    "--time",
-    type=str,
-    default=None,
-    help="Time limit for the job (format: HH:MM:SS or days-HH:MM:SS, optional)",
-)
-@click.option("--slurm-cmd", default=None, help="Command to run on Slurm")
 def slurm(
     gpus_per_node: int,
     cpus_per_node: int,
     num_tasks_per_node: int,
     output_format: str,
     partition: str,
-    account: str,
-    qos: str,
-    time: str,
-    slurm_cmd: str,
 ):
     """Generate job requirements for a task of a Slurm job based on GPU or CPU per node requirements."""
     if gpus_per_node is None and cpus_per_node is None:
@@ -252,7 +229,6 @@
 
     partitions = get_partition_info()
     req_partition = next((p for p in partitions if p.name == partition), None)
-<<<<<<< HEAD
 
     if req_partition is None:
         logging.error(
@@ -271,35 +247,15 @@
     if cpus_per_node > req_partition.max_cpus_per_node:
         logging.error(
             f"Requested {cpus_per_node} CPUs exceeds the maximum {req_partition.max_cpus_per_node} CPUs per node available in partition '{partition}'"
-=======
-
-    if req_partition is None:
-        raise ValueError(
-            f"Partition {partition} not found. Available partitions: {[p.name for p in partitions]}"
-        )
-
-    # reject if requires more GPUs than the max GPUs at the partition
-    if num_gpus > req_partition.max_gpus_per_node:
-        raise ValueError(
-            f"Requested {num_gpus} GPUs exceeds the maximum {req_partition.max_gpus_per_node} GPUs per node available in partition '{partition}'"
->>>>>>> 79983111
         )
         sys.exit(1)
 
     unified_info = UnifiedInfo(partition=partition)
     job_requirements = unified_info.get_task_resource_requirements(
         partition=partition,
-<<<<<<< HEAD
         cpus_per_node=cpus_per_node,
         gpus_per_node=gpus_per_node,
-=======
-        num_gpus=num_gpus,
->>>>>>> 79983111
         num_tasks_per_node=num_tasks_per_node,
-        account=account,
-        qos=qos,
-        time=time,
-        slurm_cmd=slurm_cmd,
     )
 
     # Route to the correct format method based on CLI option
