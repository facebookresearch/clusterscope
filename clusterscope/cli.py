--- conflicted
+++ resolved
@@ -175,11 +175,7 @@
 
 @job_gen.group(name="task")
 def task():
-<<<<<<< HEAD
-    """Generate job requirements for a task job."""
-=======
     """Generate job requirements for a task of a job."""
->>>>>>> 6c99828b
     pass
 
 
@@ -202,8 +198,7 @@
     help="Format to output the job requirements in",
 )
 def slurm(num_gpus: int, num_tasks_per_node: int, output_format: str, partition: str):
-<<<<<<< HEAD
-    """Generate job requirements for a task job using Slurm."""
+    """Generate job requirements for a task of a Slurm job."""
     partitions = get_partition_info()
     partition_names = [p.name for p in partitions]
 
@@ -212,9 +207,6 @@
             f"Partition {partition} not found. Available partitions: {partition_names}"
         )
 
-=======
-    """Generate job requirements for a task of a Slurm job."""
->>>>>>> 6c99828b
     unified_info = UnifiedInfo(partition=partition)
     job_requirements = unified_info.get_task_resource_requirements(
         num_gpus=num_gpus,
