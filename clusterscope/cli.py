#!/usr/bin/env python3
# Copyright (c) Meta Platforms, Inc. and affiliates.
# All rights reserved.

# This source code is licensed under the license found in the
# LICENSE file in the root directory of this source tree.
import json
import sys
from typing import Any, Dict

import click

from clusterscope.cluster_info import AWSClusterInfo, UnifiedInfo


def format_dict(data: Dict[str, Any]) -> str:
    """Format a dictionary for display."""
    return json.dumps(data, indent=2)


@click.group()
def cli():
    """Command-line tool to query Slurm cluster information."""
    pass


@cli.command()
def info():
    """Show basic cluster information."""
    unified_info = UnifiedInfo()
    cluster_name = unified_info.get_cluster_name()
    slurm_version = unified_info.get_slurm_version()
    click.echo(f"Cluster Name: {cluster_name}")
    click.echo(f"Slurm Version: {slurm_version}")


@cli.command()
def cpus():
    """Show CPU counts per node."""
    unified_info = UnifiedInfo()
    cpus_per_node = unified_info.get_cpus_per_node()
    click.echo("CPU counts per node:")
    click.echo(cpus_per_node)


@cli.command()
def mem():
    """Show memory information per node."""
    unified_info = UnifiedInfo()
    mem_per_node = unified_info.get_mem_per_node_MB()
    click.echo("Mem per node MB:")
    click.echo(mem_per_node)


@cli.command()
@click.option("--generations", is_flag=True, help="Show only GPU generations")
@click.option("--counts", is_flag=True, help="Show only GPU counts by type")
@click.option("--vendor", is_flag=True, help="Show GPU vendor information")
def gpus(generations, counts, vendor):
    """Show GPU information."""
    unified_info = UnifiedInfo()

    if vendor:
        vendor_info = unified_info.get_gpu_vendor()
        click.echo(f"Primary GPU vendor: {vendor_info}")
    elif counts:
        gpu_counts = unified_info.get_gpu_generation_and_count()
        if gpu_counts:
            click.echo("GPU counts by type:")
            for gpu_type, count in sorted(gpu_counts.items()):
                click.echo(f"  {gpu_type}: {count}")
        else:
            click.echo("No GPUs found")
    elif generations:
        gpu_counts = unified_info.get_gpu_generation_and_count()
        if gpu_counts:
            click.echo("GPU generations available:")
            for gen in sorted(gpu_counts.keys()):
                click.echo(f"- {gen}")
        else:
            click.echo("No GPUs found")
    else:
        # Default: show both vendor and detailed info
        vendor_info = unified_info.get_gpu_vendor()
        gpu_counts = unified_info.get_gpu_generation_and_count()

        click.echo(f"GPU vendor: {vendor_info}")
        if gpu_counts:
            click.echo("GPU information:")
            for gpu_type, count in sorted(gpu_counts.items()):
                click.echo(f"  {gpu_type}: {count}")
        else:
            click.echo("No GPUs found")


@cli.command(name="check-gpu")
@click.argument("gpu_type")
def check_gpu(gpu_type):
    """Check if a specific GPU type exists.

    GPU_TYPE: GPU type to check for (e.g., A100, MI300X)
    """
    unified_info = UnifiedInfo()
    has_gpu = unified_info.has_gpu_type(gpu_type)
    if has_gpu:
        click.echo(f"GPU type {gpu_type} is available in the cluster.")
    else:
        click.echo(f"GPU type {gpu_type} is NOT available in the cluster.")


@cli.command()
def aws():
    """Check if running on AWS and show NCCL settings."""
    aws_cluster_info = AWSClusterInfo()
    is_aws = aws_cluster_info.is_aws_cluster()
    if is_aws:
        click.echo("This is an AWS cluster.")
        nccl_settings = aws_cluster_info.get_aws_nccl_settings()
        click.echo("\nRecommended NCCL settings:")
        click.echo(format_dict(nccl_settings))
    else:
        click.echo("This is NOT an AWS cluster.")


@cli.group(name="job-gen")
def job_gen():
    """Generate job requirements for different job types."""
    pass


@job_gen.command()
@click.option("--num-gpus", type=int, required=True, help="Number of GPUs to request")
@click.option(
    "--num-tasks-per-node",
    type=int,
    default=1,
    help="Number of tasks per node to request",
)
@click.option(
    "--format",
    "output_format",
    type=click.Choice(["json", "sbatch", "srun", "submitit"]),
    default="json",
    help="Format to output the job requirements in",
)
def task(num_gpus: int, num_tasks_per_node: int, output_format: str):
    """Generate job requirements for a task job."""
    unified_info = UnifiedInfo()
    job_requirements = unified_info.get_task_resource_requirements(
        num_gpus=num_gpus,
        num_tasks_per_node=num_tasks_per_node,
    )
<<<<<<< HEAD
=======

    # Add global partition argument
    parser.add_argument(
        "-p",
        "--partition",
        type=str,
        default=None,
        help="Slurm partition name to filter queries (optional)",
    )

    subparsers = parser.add_subparsers(dest="command", help="Command to execute")

    # Info command
    info_parser = subparsers.add_parser("info", help="Show basic cluster information")
>>>>>>> 98083f50

    # Route to the correct format method based on CLI option
    format_methods = {
        "json": job_requirements.to_json,
        "sbatch": job_requirements.to_sbatch,
        "srun": job_requirements.to_srun,
        "submitit": job_requirements.to_submitit,
    }
    click.echo(format_methods[output_format]())


@job_gen.command()
@click.option(
    "--num-gpus-per-task", type=int, required=True, help="Number of GPUs per task"
)
@click.option(
    "--format",
    "output_format",
    type=click.Choice(["json", "sbatch", "srun", "submitit"]),
    default="json",
    help="Format to output the job requirements in",
)
def array(num_gpus_per_task: int, output_format: str):
    """Generate job requirements for an array job."""
    unified_info = UnifiedInfo()
    job_requirements = unified_info.get_array_job_requirements(
        num_gpus_per_task=num_gpus_per_task,
    )

    # Route to the correct format method based on CLI option
    format_methods = {
        "json": job_requirements.to_json,
        "sbatch": job_requirements.to_sbatch,
        "srun": job_requirements.to_srun,
        "submitit": job_requirements.to_submitit,
    }
    click.echo(format_methods[output_format]())


def main():
    """Main entry point for the Slurm information CLI."""
    try:
<<<<<<< HEAD
        cli()
    except Exception as e:
        click.echo(f"Unexpected error: {str(e)}", err=True)
        sys.exit(1)
=======
        unified_info = UnifiedInfo(partition=args.partition)
        aws_cluster_info = AWSClusterInfo()

        if args.command == "info":
            cluster_name = unified_info.get_cluster_name()
            slurm_version = unified_info.get_slurm_version()
            print(f"Cluster Name: {cluster_name}")
            print(f"Slurm Version: {slurm_version}")

        elif args.command == "cpus":
            cpus_per_node = unified_info.get_cpus_per_node()
            print("CPU counts per node:")
            print(cpus_per_node)

        elif args.command == "mem":
            mem_per_node = unified_info.get_mem_per_node_MB()
            print("Mem per node MB:")
            print(mem_per_node)

        elif args.command == "gpus":
            if args.vendor:
                vendor = unified_info.get_gpu_vendor()
                print(f"Primary GPU vendor: {vendor}")
            elif args.counts:
                gpu_counts = unified_info.get_gpu_generation_and_count()
                if gpu_counts:
                    print("GPU counts by type:")
                    for gpu_type, count in sorted(gpu_counts.items()):
                        print(f"  {gpu_type}: {count}")
                else:
                    print("No GPUs found")
            elif args.generations:
                gpu_counts = unified_info.get_gpu_generation_and_count()
                if gpu_counts:
                    print("GPU generations available:")
                    for gen in sorted(gpu_counts.keys()):
                        print(f"- {gen}")
                else:
                    print("No GPUs found")
            else:
                # Default: show both vendor and detailed info
                vendor = unified_info.get_gpu_vendor()
                gpu_counts = unified_info.get_gpu_generation_and_count()

                print(f"GPU vendor: {vendor}")
                if gpu_counts:
                    print("GPU information:")
                    for gpu_type, count in sorted(gpu_counts.items()):
                        print(f"  {gpu_type}: {count}")
                else:
                    print("No GPUs found")

        elif args.command == "check-gpu":
            gpu_type = args.gpu_type
            has_gpu = unified_info.has_gpu_type(gpu_type)
            if has_gpu:
                print(f"GPU type {gpu_type} is available in the cluster.")
            else:
                print(f"GPU type {gpu_type} is NOT available in the cluster.")

        elif args.command == "aws":
            is_aws = aws_cluster_info.is_aws_cluster()
            if is_aws:
                print("This is an AWS cluster.")
                nccl_settings = aws_cluster_info.get_aws_nccl_settings()
                print("\nRecommended NCCL settings:")
                print(format_dict(nccl_settings))
            else:
                print("This is NOT an AWS cluster.")

        return 0

    except RuntimeError as e:
        print(f"Error: {str(e)}", file=sys.stderr)
        return 1
>>>>>>> 98083f50


if __name__ == "__main__":
    main()<|MERGE_RESOLUTION|>--- conflicted
+++ resolved
@@ -25,9 +25,15 @@
 
 
 @cli.command()
-def info():
+@click.option(
+    "--partition",
+    type=str,
+    default=None,
+    help="Slurm partition name to filter queries (optional)",
+)
+def info(partition: str):
     """Show basic cluster information."""
-    unified_info = UnifiedInfo()
+    unified_info = UnifiedInfo(partition=partition)
     cluster_name = unified_info.get_cluster_name()
     slurm_version = unified_info.get_slurm_version()
     click.echo(f"Cluster Name: {cluster_name}")
@@ -35,30 +41,48 @@
 
 
 @cli.command()
-def cpus():
+@click.option(
+    "--partition",
+    type=str,
+    default=None,
+    help="Slurm partition name to filter queries (optional)",
+)
+def cpus(partition: str):
     """Show CPU counts per node."""
-    unified_info = UnifiedInfo()
+    unified_info = UnifiedInfo(partition=partition)
     cpus_per_node = unified_info.get_cpus_per_node()
     click.echo("CPU counts per node:")
     click.echo(cpus_per_node)
 
 
 @cli.command()
-def mem():
+@click.option(
+    "--partition",
+    type=str,
+    default=None,
+    help="Slurm partition name to filter queries (optional)",
+)
+def mem(partition: str):
     """Show memory information per node."""
-    unified_info = UnifiedInfo()
+    unified_info = UnifiedInfo(partition=partition)
     mem_per_node = unified_info.get_mem_per_node_MB()
     click.echo("Mem per node MB:")
     click.echo(mem_per_node)
 
 
 @cli.command()
+@click.option(
+    "--partition",
+    type=str,
+    default=None,
+    help="Slurm partition name to filter queries (optional)",
+)
 @click.option("--generations", is_flag=True, help="Show only GPU generations")
 @click.option("--counts", is_flag=True, help="Show only GPU counts by type")
 @click.option("--vendor", is_flag=True, help="Show GPU vendor information")
-def gpus(generations, counts, vendor):
+def gpus(partition: str, generations: bool, counts: bool, vendor: bool):
     """Show GPU information."""
-    unified_info = UnifiedInfo()
+    unified_info = UnifiedInfo(partition=partition)
 
     if vendor:
         vendor_info = unified_info.get_gpu_vendor()
@@ -95,12 +119,18 @@
 
 @cli.command(name="check-gpu")
 @click.argument("gpu_type")
-def check_gpu(gpu_type):
+@click.option(
+    "--partition",
+    type=str,
+    default=None,
+    help="Slurm partition name to filter queries (optional)",
+)
+def check_gpu(gpu_type: str, partition: str):
     """Check if a specific GPU type exists.
 
     GPU_TYPE: GPU type to check for (e.g., A100, MI300X)
     """
-    unified_info = UnifiedInfo()
+    unified_info = UnifiedInfo(partition=partition)
     has_gpu = unified_info.has_gpu_type(gpu_type)
     if has_gpu:
         click.echo(f"GPU type {gpu_type} is available in the cluster.")
@@ -143,30 +173,19 @@
     default="json",
     help="Format to output the job requirements in",
 )
-def task(num_gpus: int, num_tasks_per_node: int, output_format: str):
+@click.option(
+    "--partition",
+    type=str,
+    default=None,
+    help="Slurm partition name to filter queries (optional)",
+)
+def task(num_gpus: int, num_tasks_per_node: int, output_format: str, partition: str):
     """Generate job requirements for a task job."""
-    unified_info = UnifiedInfo()
+    unified_info = UnifiedInfo(partition=partition)
     job_requirements = unified_info.get_task_resource_requirements(
         num_gpus=num_gpus,
         num_tasks_per_node=num_tasks_per_node,
     )
-<<<<<<< HEAD
-=======
-
-    # Add global partition argument
-    parser.add_argument(
-        "-p",
-        "--partition",
-        type=str,
-        default=None,
-        help="Slurm partition name to filter queries (optional)",
-    )
-
-    subparsers = parser.add_subparsers(dest="command", help="Command to execute")
-
-    # Info command
-    info_parser = subparsers.add_parser("info", help="Show basic cluster information")
->>>>>>> 98083f50
 
     # Route to the correct format method based on CLI option
     format_methods = {
@@ -189,9 +208,15 @@
     default="json",
     help="Format to output the job requirements in",
 )
-def array(num_gpus_per_task: int, output_format: str):
+@click.option(
+    "--partition",
+    type=str,
+    default=None,
+    help="Slurm partition name to filter queries (optional)",
+)
+def array(num_gpus_per_task: int, output_format: str, partition: str):
     """Generate job requirements for an array job."""
-    unified_info = UnifiedInfo()
+    unified_info = UnifiedInfo(partition=partition)
     job_requirements = unified_info.get_array_job_requirements(
         num_gpus_per_task=num_gpus_per_task,
     )
@@ -209,88 +234,10 @@
 def main():
     """Main entry point for the Slurm information CLI."""
     try:
-<<<<<<< HEAD
         cli()
     except Exception as e:
         click.echo(f"Unexpected error: {str(e)}", err=True)
         sys.exit(1)
-=======
-        unified_info = UnifiedInfo(partition=args.partition)
-        aws_cluster_info = AWSClusterInfo()
-
-        if args.command == "info":
-            cluster_name = unified_info.get_cluster_name()
-            slurm_version = unified_info.get_slurm_version()
-            print(f"Cluster Name: {cluster_name}")
-            print(f"Slurm Version: {slurm_version}")
-
-        elif args.command == "cpus":
-            cpus_per_node = unified_info.get_cpus_per_node()
-            print("CPU counts per node:")
-            print(cpus_per_node)
-
-        elif args.command == "mem":
-            mem_per_node = unified_info.get_mem_per_node_MB()
-            print("Mem per node MB:")
-            print(mem_per_node)
-
-        elif args.command == "gpus":
-            if args.vendor:
-                vendor = unified_info.get_gpu_vendor()
-                print(f"Primary GPU vendor: {vendor}")
-            elif args.counts:
-                gpu_counts = unified_info.get_gpu_generation_and_count()
-                if gpu_counts:
-                    print("GPU counts by type:")
-                    for gpu_type, count in sorted(gpu_counts.items()):
-                        print(f"  {gpu_type}: {count}")
-                else:
-                    print("No GPUs found")
-            elif args.generations:
-                gpu_counts = unified_info.get_gpu_generation_and_count()
-                if gpu_counts:
-                    print("GPU generations available:")
-                    for gen in sorted(gpu_counts.keys()):
-                        print(f"- {gen}")
-                else:
-                    print("No GPUs found")
-            else:
-                # Default: show both vendor and detailed info
-                vendor = unified_info.get_gpu_vendor()
-                gpu_counts = unified_info.get_gpu_generation_and_count()
-
-                print(f"GPU vendor: {vendor}")
-                if gpu_counts:
-                    print("GPU information:")
-                    for gpu_type, count in sorted(gpu_counts.items()):
-                        print(f"  {gpu_type}: {count}")
-                else:
-                    print("No GPUs found")
-
-        elif args.command == "check-gpu":
-            gpu_type = args.gpu_type
-            has_gpu = unified_info.has_gpu_type(gpu_type)
-            if has_gpu:
-                print(f"GPU type {gpu_type} is available in the cluster.")
-            else:
-                print(f"GPU type {gpu_type} is NOT available in the cluster.")
-
-        elif args.command == "aws":
-            is_aws = aws_cluster_info.is_aws_cluster()
-            if is_aws:
-                print("This is an AWS cluster.")
-                nccl_settings = aws_cluster_info.get_aws_nccl_settings()
-                print("\nRecommended NCCL settings:")
-                print(format_dict(nccl_settings))
-            else:
-                print("This is NOT an AWS cluster.")
-
-        return 0
-
-    except RuntimeError as e:
-        print(f"Error: {str(e)}", file=sys.stderr)
-        return 1
->>>>>>> 98083f50
 
 
 if __name__ == "__main__":
