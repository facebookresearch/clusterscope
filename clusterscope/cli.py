#!/usr/bin/env python3
# Copyright (c) Meta Platforms, Inc. and affiliates.
# All rights reserved.

# This source code is licensed under the license found in the
# LICENSE file in the root directory of this source tree.
import json
import sys
from typing import Any, Dict

import click

from clusterscope.cluster_info import AWSClusterInfo, UnifiedInfo


def format_dict(data: Dict[str, Any]) -> str:
    """Format a dictionary for display."""
    return json.dumps(data, indent=2)


@click.group()
def cli():
    """Command-line tool to query Slurm cluster information."""
    pass


@cli.command()
def info():
    """Show basic cluster information."""
    unified_info = UnifiedInfo()
    cluster_name = unified_info.get_cluster_name()
    slurm_version = unified_info.get_slurm_version()
    click.echo(f"Cluster Name: {cluster_name}")
    click.echo(f"Slurm Version: {slurm_version}")


@cli.command()
def cpus():
    """Show CPU counts per node."""
    unified_info = UnifiedInfo()
    cpus_per_node = unified_info.get_cpus_per_node()
    click.echo("CPU counts per node:")
    click.echo(cpus_per_node)


<<<<<<< HEAD
@cli.command()
def mem():
    """Show memory information per node."""
    unified_info = UnifiedInfo()
    mem_per_node = unified_info.get_mem_per_node_MB()
    click.echo("Mem per node MB:")
    click.echo(mem_per_node)
=======
    # Job generation
    job_gen_parser = subparsers.add_parser(
        "job-gen", help="Generate job requirements for a given job spec"
    )
    job_gen_parser.add_argument(
        "--job-type",
        choices=["task", "array"],
        default="task",
        help="Type of the job to generate requirements for",
    )
    job_gen_parser.add_argument(
        "--num-gpus", help="Number of GPUs to request", type=int
    )
    job_gen_parser.add_argument(
        "--num-tasks-per-node",
        help="Number of tasks per node to request",
        type=int,
        default=1,
    )
    job_gen_parser.add_argument(
        "--num-gpus-per-task", help="Number of GPUs per task", type=int
    )
    job_gen_parser.add_argument(
        "--format",
        choices=["json", "sbatch", "srun", "submitit"],
        default="json",
        help="Format to output the job requirements in",
    )

    args = parser.parse_args()
>>>>>>> 88431c9a


@cli.command()
@click.option("--generations", is_flag=True, help="Show only GPU generations")
@click.option("--counts", is_flag=True, help="Show only GPU counts by type")
@click.option("--vendor", is_flag=True, help="Show GPU vendor information")
def gpus(generations, counts, vendor):
    """Show GPU information."""
    try:
        unified_info = UnifiedInfo()

        if vendor:
            vendor_info = unified_info.get_gpu_vendor()
            click.echo(f"Primary GPU vendor: {vendor_info}")
        elif counts:
            gpu_counts = unified_info.get_gpu_generation_and_count()
            if gpu_counts:
                click.echo("GPU counts by type:")
                for gpu_type, count in sorted(gpu_counts.items()):
                    click.echo(f"  {gpu_type}: {count}")
            else:
                click.echo("No GPUs found")
        elif generations:
            gpu_counts = unified_info.get_gpu_generation_and_count()
            if gpu_counts:
                click.echo("GPU generations available:")
                for gen in sorted(gpu_counts.keys()):
                    click.echo(f"- {gen}")
            else:
                click.echo("No GPUs found")
        else:
            # Default: show both vendor and detailed info
            vendor_info = unified_info.get_gpu_vendor()
            gpu_counts = unified_info.get_gpu_generation_and_count()

            click.echo(f"GPU vendor: {vendor_info}")
            if gpu_counts:
                click.echo("GPU information:")
                for gpu_type, count in sorted(gpu_counts.items()):
                    click.echo(f"  {gpu_type}: {count}")
            else:
                click.echo("No GPUs found")
    except RuntimeError as e:
        click.echo(f"Error: {str(e)}", err=True)
        sys.exit(1)

<<<<<<< HEAD
=======
        elif args.command == "job-gen":
            if args.job_type == "task":
                if args.num_gpus is None:
                    raise ValueError("Must specify --num-gpus for task jobs")
                job_requirements = unified_info.get_task_resource_requirements(
                    num_gpus=args.num_gpus,
                    num_tasks_per_node=args.num_tasks_per_node,
                )
            elif args.job_type == "array":
                if args.num_gpus_per_task is None:
                    raise ValueError("Must specify --num-gpus-per-task for array jobs")
                job_requirements = unified_info.get_array_job_requirements(
                    num_gpus_per_task=args.num_gpus_per_task,
                )
            else:
                raise ValueError(f"Unknown job type: {args.job_type}, see --help")

            # Route to the correct format method based on CLI option
            format_methods = {
                "json": job_requirements.to_json,
                "sbatch": job_requirements.to_sbatch,
                "srun": job_requirements.to_srun,
                "submitit": job_requirements.to_submitit,
            }
            print(format_methods[args.format]())
        return 0
>>>>>>> 88431c9a

@cli.command(name="check-gpu")
@click.argument("gpu_type")
def check_gpu(gpu_type):
    """Check if a specific GPU type exists.

    GPU_TYPE: GPU type to check for (e.g., A100, MI300X)
    """
    try:
        unified_info = UnifiedInfo()
        has_gpu = unified_info.has_gpu_type(gpu_type)
        if has_gpu:
            click.echo(f"GPU type {gpu_type} is available in the cluster.")
        else:
            click.echo(f"GPU type {gpu_type} is NOT available in the cluster.")
    except RuntimeError as e:
        click.echo(f"Error: {str(e)}", err=True)
        sys.exit(1)


@cli.command()
def aws():
    """Check if running on AWS and show NCCL settings."""
    aws_cluster_info = AWSClusterInfo()
    is_aws = aws_cluster_info.is_aws_cluster()
    if is_aws:
        click.echo("This is an AWS cluster.")
        nccl_settings = aws_cluster_info.get_aws_nccl_settings()
        click.echo("\nRecommended NCCL settings:")
        click.echo(format_dict(nccl_settings))
    else:
        click.echo("This is NOT an AWS cluster.")


@cli.group(name="job-gen")
def job_gen():
    """Generate job requirements for different job types."""
    pass


@job_gen.command()
@click.option("--num-gpus", type=int, required=True, help="Number of GPUs to request")
@click.option(
    "--num-tasks-per-node",
    type=int,
    default=1,
    help="Number of tasks per node to request",
)
@click.option(
    "--format",
    "output_format",
    type=click.Choice(["json", "sbatch", "srun", "submitit"]),
    default="json",
    help="Format to output the job requirements in",
)
def task(num_gpus: int, num_tasks_per_node: int, output_format: str):
    """Generate job requirements for a task job."""
    unified_info = UnifiedInfo()
    job_requirements = unified_info.get_task_resource_requirements(
        num_gpus=num_gpus,
        num_tasks_per_node=num_tasks_per_node,
    )

    # Route to the correct format method based on CLI option
    format_methods = {
        "json": job_requirements.to_json,
        "sbatch": job_requirements.to_sbatch,
        "srun": job_requirements.to_srun,
        "submitit": job_requirements.to_submitit,
    }
    click.echo(format_methods[output_format]())


@job_gen.command()
@click.option(
    "--num-gpus-per-task", type=int, required=True, help="Number of GPUs per task"
)
@click.option(
    "--format",
    "output_format",
    type=click.Choice(["json", "sbatch", "srun", "submitit"]),
    default="json",
    help="Format to output the job requirements in",
)
def array(num_gpus_per_task: int, output_format: str):
    """Generate job requirements for an array job."""
    unified_info = UnifiedInfo()
    job_requirements = unified_info.get_array_job_requirements(
        num_gpus_per_task=num_gpus_per_task,
    )

    # Route to the correct format method based on CLI option
    format_methods = {
        "json": job_requirements.to_json,
        "sbatch": job_requirements.to_sbatch,
        "srun": job_requirements.to_srun,
        "submitit": job_requirements.to_submitit,
    }
    click.echo(format_methods[output_format]())


def main():
    """Main entry point for the Slurm information CLI."""
    try:
        cli()
    except Exception as e:
        click.echo(f"Unexpected error: {str(e)}", err=True)
        sys.exit(1)


if __name__ == "__main__":
    main()<|MERGE_RESOLUTION|>--- conflicted
+++ resolved
@@ -43,7 +43,6 @@
     click.echo(cpus_per_node)
 
 
-<<<<<<< HEAD
 @cli.command()
 def mem():
     """Show memory information per node."""
@@ -51,38 +50,6 @@
     mem_per_node = unified_info.get_mem_per_node_MB()
     click.echo("Mem per node MB:")
     click.echo(mem_per_node)
-=======
-    # Job generation
-    job_gen_parser = subparsers.add_parser(
-        "job-gen", help="Generate job requirements for a given job spec"
-    )
-    job_gen_parser.add_argument(
-        "--job-type",
-        choices=["task", "array"],
-        default="task",
-        help="Type of the job to generate requirements for",
-    )
-    job_gen_parser.add_argument(
-        "--num-gpus", help="Number of GPUs to request", type=int
-    )
-    job_gen_parser.add_argument(
-        "--num-tasks-per-node",
-        help="Number of tasks per node to request",
-        type=int,
-        default=1,
-    )
-    job_gen_parser.add_argument(
-        "--num-gpus-per-task", help="Number of GPUs per task", type=int
-    )
-    job_gen_parser.add_argument(
-        "--format",
-        choices=["json", "sbatch", "srun", "submitit"],
-        default="json",
-        help="Format to output the job requirements in",
-    )
-
-    args = parser.parse_args()
->>>>>>> 88431c9a
 
 
 @cli.command()
@@ -91,73 +58,40 @@
 @click.option("--vendor", is_flag=True, help="Show GPU vendor information")
 def gpus(generations, counts, vendor):
     """Show GPU information."""
-    try:
-        unified_info = UnifiedInfo()
-
-        if vendor:
-            vendor_info = unified_info.get_gpu_vendor()
-            click.echo(f"Primary GPU vendor: {vendor_info}")
-        elif counts:
-            gpu_counts = unified_info.get_gpu_generation_and_count()
-            if gpu_counts:
-                click.echo("GPU counts by type:")
-                for gpu_type, count in sorted(gpu_counts.items()):
-                    click.echo(f"  {gpu_type}: {count}")
-            else:
-                click.echo("No GPUs found")
-        elif generations:
-            gpu_counts = unified_info.get_gpu_generation_and_count()
-            if gpu_counts:
-                click.echo("GPU generations available:")
-                for gen in sorted(gpu_counts.keys()):
-                    click.echo(f"- {gen}")
-            else:
-                click.echo("No GPUs found")
+    unified_info = UnifiedInfo()
+
+    if vendor:
+        vendor_info = unified_info.get_gpu_vendor()
+        click.echo(f"Primary GPU vendor: {vendor_info}")
+    elif counts:
+        gpu_counts = unified_info.get_gpu_generation_and_count()
+        if gpu_counts:
+            click.echo("GPU counts by type:")
+            for gpu_type, count in sorted(gpu_counts.items()):
+                click.echo(f"  {gpu_type}: {count}")
         else:
-            # Default: show both vendor and detailed info
-            vendor_info = unified_info.get_gpu_vendor()
-            gpu_counts = unified_info.get_gpu_generation_and_count()
-
-            click.echo(f"GPU vendor: {vendor_info}")
-            if gpu_counts:
-                click.echo("GPU information:")
-                for gpu_type, count in sorted(gpu_counts.items()):
-                    click.echo(f"  {gpu_type}: {count}")
-            else:
-                click.echo("No GPUs found")
-    except RuntimeError as e:
-        click.echo(f"Error: {str(e)}", err=True)
-        sys.exit(1)
-
-<<<<<<< HEAD
-=======
-        elif args.command == "job-gen":
-            if args.job_type == "task":
-                if args.num_gpus is None:
-                    raise ValueError("Must specify --num-gpus for task jobs")
-                job_requirements = unified_info.get_task_resource_requirements(
-                    num_gpus=args.num_gpus,
-                    num_tasks_per_node=args.num_tasks_per_node,
-                )
-            elif args.job_type == "array":
-                if args.num_gpus_per_task is None:
-                    raise ValueError("Must specify --num-gpus-per-task for array jobs")
-                job_requirements = unified_info.get_array_job_requirements(
-                    num_gpus_per_task=args.num_gpus_per_task,
-                )
-            else:
-                raise ValueError(f"Unknown job type: {args.job_type}, see --help")
-
-            # Route to the correct format method based on CLI option
-            format_methods = {
-                "json": job_requirements.to_json,
-                "sbatch": job_requirements.to_sbatch,
-                "srun": job_requirements.to_srun,
-                "submitit": job_requirements.to_submitit,
-            }
-            print(format_methods[args.format]())
-        return 0
->>>>>>> 88431c9a
+            click.echo("No GPUs found")
+    elif generations:
+        gpu_counts = unified_info.get_gpu_generation_and_count()
+        if gpu_counts:
+            click.echo("GPU generations available:")
+            for gen in sorted(gpu_counts.keys()):
+                click.echo(f"- {gen}")
+        else:
+            click.echo("No GPUs found")
+    else:
+        # Default: show both vendor and detailed info
+        vendor_info = unified_info.get_gpu_vendor()
+        gpu_counts = unified_info.get_gpu_generation_and_count()
+
+        click.echo(f"GPU vendor: {vendor_info}")
+        if gpu_counts:
+            click.echo("GPU information:")
+            for gpu_type, count in sorted(gpu_counts.items()):
+                click.echo(f"  {gpu_type}: {count}")
+        else:
+            click.echo("No GPUs found")
+
 
 @cli.command(name="check-gpu")
 @click.argument("gpu_type")
@@ -166,16 +100,12 @@
 
     GPU_TYPE: GPU type to check for (e.g., A100, MI300X)
     """
-    try:
-        unified_info = UnifiedInfo()
-        has_gpu = unified_info.has_gpu_type(gpu_type)
-        if has_gpu:
-            click.echo(f"GPU type {gpu_type} is available in the cluster.")
-        else:
-            click.echo(f"GPU type {gpu_type} is NOT available in the cluster.")
-    except RuntimeError as e:
-        click.echo(f"Error: {str(e)}", err=True)
-        sys.exit(1)
+    unified_info = UnifiedInfo()
+    has_gpu = unified_info.has_gpu_type(gpu_type)
+    if has_gpu:
+        click.echo(f"GPU type {gpu_type} is available in the cluster.")
+    else:
+        click.echo(f"GPU type {gpu_type} is NOT available in the cluster.")
 
 
 @cli.command()
