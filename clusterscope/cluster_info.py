# Copyright (c) Meta Platforms, Inc. and affiliates.
# All rights reserved.

# This source code is licensed under the license found in the
# LICENSE file in the root directory of this source tree.
import json
import logging
import math
import os
import platform
import shutil
import subprocess
from collections import defaultdict
from functools import lru_cache
from typing import Dict, NamedTuple, Optional, Set

from clusterscope.cache import fs_cache
from clusterscope.parser import parse_memory_to_gb
from clusterscope.shell import run_cli


class ResourceShape(NamedTuple):
    """Represents resource requirements for a job in Slurm SBATCH format."""

    cpus_per_task: int
    gpus_per_task: int
    memory: str
    tasks_per_node: int
    slurm_partition: str

    def to_dict(self) -> dict:
        data = {k: v for k, v in self._asdict().items() if v is not None}
        data["mem_gb"] = parse_memory_to_gb(data["memory"])
        if self.gpus_per_task == 0:
            data.pop("gpus_per_task")
        return data

    def to_json(self) -> str:
        """Convert ResourceShape to JSON format.

        Returns:
            str: JSON representation of the resource requirements
        """
<<<<<<< HEAD
        return json.dumps(self.to_dict(), indent=2)
=======
        data = {k: v for k, v in self._asdict().items() if v is not None}
        data["mem_gb"] = parse_memory_to_gb(data["memory"])
        if self.gpus_per_task == 0:
            data.pop("gpus_per_task")
        return json.dumps(data, indent=2)
>>>>>>> ed262f98

    def to_sbatch(self) -> str:
        """Convert ResourceShape to SBATCH script format.

        Returns:
            str: SBATCH script with resource directives
        """
        lines = [
            "#!/bin/bash",
            f"#SBATCH --cpus-per-task={self.cpus_per_task}",
            f"#SBATCH --mem={self.memory}",
            f"#SBATCH --ntasks-per-node={self.tasks_per_node}",
            f"#SBATCH --partition={self.slurm_partition}",
        ]
        if self.gpus_per_task > 0:
            lines.append(f"#SBATCH --gpus-per-task={self.gpus_per_task}")
        return "\n".join(lines)

    def to_srun(self) -> str:
        """Convert ResourceShape to srun command format.

        Returns:
            str: srun command with resource specifications
        """
        cmd_parts = [
            "srun",
            f"--cpus-per-task={self.cpus_per_task}",
            f"--mem={self.memory}",
            f"--ntasks-per-node={self.tasks_per_node}",
            f"--partition={self.slurm_partition}",
        ]
        if self.gpus_per_task > 0:
            cmd_parts.append(f"--gpus-per-task={self.gpus_per_task}")
        return " ".join(cmd_parts)

    def to_salloc(self) -> str:
        """Convert ResourceShape to salloc command format.

        Returns:
            str: salloc command with resource specifications
        """
        cmd_parts = [
            "salloc",
            f"--cpus-per-task={self.cpus_per_task}",
            f"--mem={self.memory}",
            f"--ntasks-per-node={self.tasks_per_node}",
            f"--partition={self.slurm_partition}",
        ]
        if self.gpus_per_task > 0:
            cmd_parts.append(f"--gpus-per-task={self.gpus_per_task}")
        return " ".join(cmd_parts)

    def to_submitit(self) -> str:
        """Convert ResourceShape to submitit parameters format.

        Returns:
            str: JSON representation of submitit parameters
        """
        mem_gb = parse_memory_to_gb(self.memory)

        params = {
            "cpus_per_task": self.cpus_per_task,
            "mem_gb": mem_gb,
        }
        attrs = [
            "slurm_partition",
            "tasks_per_node",
        ]
        if self.gpus_per_task > 0:
            attrs.append("gpus_per_task")
        for attr_name in attrs:
            value = getattr(self, attr_name)
            if value is not None:
                params[attr_name] = value
        return json.dumps(params, indent=2)


# Common NVIDIA GPU types
NVIDIA_GPU_TYPES = {
    "A100": "A100",
    "A40": "A40",
    "A30": "A30",
    "A10": "A10",
    "V100": "V100",
    "P100": "P100",
    "T4": "T4",
    "H100": "H100",
    "H200": "H200",
}

# Common AMD GPU types
AMD_GPU_TYPES = {
    "MI300X": "MI300X",
    "MI300A": "MI300A",
    "MI300": "MI300",
    "MI250X": "MI250X",
    "MI210": "MI210",
    "MI100": "MI100",
    "RX7900XTX": "RX 7900",
    "RX6900XT": "RX 6900",
}


class UnifiedInfo:
    def __init__(self, partition: Optional[str] = None):
        """Initialize the UnifiedInfo instance.

        Args:
            partition (str, optional): Slurm partition name to filter queries.
                                     If None, queries all partitions.
        """
        self.partition = partition
        self.local_node_info = LocalNodeInfo()
        self.slurm_cluster_info = SlurmClusterInfo(partition=partition)
        self.is_slurm_cluster = self.slurm_cluster_info.verify_slurm_available()
        self.has_nvidia_gpus = self.local_node_info.has_nvidia_gpus()
        self.has_amd_gpus = self.local_node_info.has_amd_gpus()
        self.aws_cluster_info = AWSClusterInfo()

    def get_cluster_name(self) -> str:
        """Get the name of the Slurm cluster. Returns `local-node` if not a Slurm cluster.

        Returns:
            str: The name of the Slurm cluster.
        """
        if self.is_slurm_cluster:
            return self.slurm_cluster_info.get_cluster_name()
        if "GITHUB_ACTIONS" in os.environ:
            return "github"
        if platform.system() == "Darwin":
            return "macos"
        return "local-node"

    def get_tmp_dir(self) -> str:
        """Get the TMP directory for the current cluster.

        Returns:
            str: The TMP directory for the current cluster.
        """
        if self.is_slurm_cluster and "SLURM_JOB_ID" in os.environ:
            return self.slurm_cluster_info.get_tmp_dir()
        return self.local_node_info.get_tmp_dir()

    def get_slurm_version(self) -> str:
        """Get the slurm version. Returns `0` if not a Slurm cluster.

        Returns:
            str: Slurm version as a string: "24.11.4"
        """
        if self.is_slurm_cluster:
            return self.slurm_cluster_info.get_slurm_version()
        return "0"

    def get_cpus_per_node(self) -> int:
        """Get the number of CPUs for each node in the cluster. Returns 0 if not a Slurm cluster.

        Returns:
            int: The number of CPUs per node, assuming all nodes have the same CPU count.
        """
        if self.is_slurm_cluster:
            return self.slurm_cluster_info.get_cpus_per_node()
        return self.local_node_info.get_cpu_count()

    def get_mem_per_node_MB(self) -> int:
        """Return the lowest amount of mem configured across all nodes in the cluster. Returns 0 if not a Slurm cluster.

        Returns:
            int: The memory per node in the cluster.
        """
        if self.is_slurm_cluster:
            return self.slurm_cluster_info.get_mem_per_node_MB()
        return self.local_node_info.get_mem_MB()

    def get_gpu_generation_and_count(self) -> Dict[str, int]:
        """Get the number of GPUs on the slurm cluster node.

        Returns:
            dict: A dictionary with GPU generation as keys and counts as values.
        """
        if self.is_slurm_cluster:
            return self.slurm_cluster_info.get_gpu_generation_and_count()
        if self.has_nvidia_gpus or self.has_amd_gpus:
            return self.local_node_info.get_gpu_generation_and_count()
        return {}

    def has_gpu_type(self, gpu_type: str) -> bool:
        """Check if a specific GPU type is available.

        Args:
            gpu_type (str): The GPU type to check for (e.g., "A100", "MI300X", "V100")

        Returns:
            bool: True if the GPU type is available, False otherwise
        """
        if self.is_slurm_cluster:
            return self.slurm_cluster_info.has_gpu_type(gpu_type)
        else:
            return self.local_node_info.has_gpu_type(gpu_type)

    def get_gpu_vendor(self) -> str:
        """Get the primary GPU vendor available on the system.

        Returns:
            str: 'nvidia', 'amd', or 'none'
        """
        return self.local_node_info.get_gpu_vendor()

    def get_total_gpus_per_node(self) -> int:
        """Get the total number of GPUs available per node.

        Returns:
            int: Total number of GPUs per node. Returns 8 as default if no GPUs are detected.
        """
        gpu_counts = self.get_gpu_generation_and_count()
        if not gpu_counts:
            # Default to 8 if no GPUs detected (common configuration)
            return 8

        # Sum all GPU counts across different types
        total_gpus = sum(gpu_counts.values())
        return max(total_gpus, 1)  # Ensure at least 1 to avoid division by zero

    def get_task_resource_requirements(
        self,
        partition: str,
        gpus_per_task: int,
        tasks_per_node: int = 1,
        cpus_per_task: int = 0,
    ) -> ResourceShape:
        """Calculate resource requirements for better GPU packing based on node's GPU configuration.

        Uses proportional allocation of node resources per GPU based on the node's total GPU count.
        For the maximum GPU count, returns all available node resources.
        Returns values in Slurm SBATCH format for direct use in job scripts.

        NOTE: For array jobs, use get_array_job_requirements() instead, which provides
        per-array-element resource allocation.

        Args:
            gpus_per_task (int): Total number of GPUs required per task (1 to max available)
            cpus_per_task (int): Total number of CPUs required per task (1 to max available)
            tasks_per_node (int): Number of tasks to run per node (default: 1)

        Returns:
            ResourceShape: Tuple containing CPU cores per task (int), memory per node (str),
                          and tasks per node (int)
        """
        assert not (gpus_per_task is None and cpus_per_task is None)
        if tasks_per_node < 1:
            raise ValueError("tasks_per_node must be at least 1")
<<<<<<< HEAD

        total_cpus_per_node = self.get_cpus_per_node()
        total_ram_per_node = self.get_mem_per_node_MB()

        # CPU Request
        if gpus_per_task == 0:

=======

        total_cpus_per_node = self.get_cpus_per_node()
        total_ram_per_node = self.get_mem_per_node_MB()

        # CPU Request
        if gpus_per_task == 0:

>>>>>>> ed262f98
            ram_mb_per_cpu = total_ram_per_node / total_cpus_per_node
            total_required_ram_mb = math.ceil(
                ram_mb_per_cpu * cpus_per_task * tasks_per_node
            )
        # GPU Request
        else:
            total_gpus_per_node = self.get_total_gpus_per_node()

            cpu_cores_per_gpu = total_cpus_per_node / total_gpus_per_node
            total_required_cpu_cores_per_task = math.ceil(
                cpu_cores_per_gpu * gpus_per_task
            )

            ram_mb_per_gpu = total_ram_per_node / total_gpus_per_node
            total_required_ram_mb_per_task = math.ceil(
                ram_mb_per_gpu * gpus_per_task * tasks_per_node
            )

            cpu_cores_per_task = total_required_cpu_cores_per_task / tasks_per_node

            # CPU cores per task: Round up to ensure we don't under-allocate
            cpus_per_task = math.ceil(cpu_cores_per_task)

        # Memory per node: Convert MB to GB and format for Slurm
        # Note: Memory is allocated per node, not per task in most Slurm configurations
        required_ram_gb = total_required_ram_mb_per_task // 1024
        # Default to GB for higher precision
        memory = f"{required_ram_gb:.0f}G"

        return ResourceShape(
            slurm_partition=partition,
            cpus_per_task=cpus_per_task,
            gpus_per_task=gpus_per_task,
            memory=memory,
            tasks_per_node=tasks_per_node,
        )

    def get_array_job_requirements(
        self, partition: str, gpus_per_task: int
    ) -> ResourceShape:
        """Calculate resource requirements for array jobs with optimal GPU packing.

        For array jobs, each array element gets its own resource allocation.
        This method calculates per-array-element resources based on proportional
        allocation of node resources per GPU. For maximum GPUs, returns all
        available node resources.

        Args:
            gpus_per_task (int): Number of GPUs required per array task (1 to max available)

        Returns:
            ResourceShape: Tuple containing CPU cores per array element (int),
                          memory per array element (str), and tasks_per_node=1
                          e.g., ResourceShape(cpu_cores=24, memory="225G", tasks_per_node=1)

        Raises:
            ValueError: If gpus_per_task is not between 1 and max available GPUs
        """
        # Get the total number of GPUs available per node
        max_gpus_per_node = self.get_total_gpus_per_node()

        if not (1 <= gpus_per_task <= max_gpus_per_node):
            raise ValueError(f"gpus_per_task must be between 1 and {max_gpus_per_node}")

        # Get total resources per node
        total_cpu_cores = self.get_cpus_per_node()
        total_ram_mb = self.get_mem_per_node_MB()

        if gpus_per_task == max_gpus_per_node:
            # For max GPUs, use all available resources
            required_cpu_cores = total_cpu_cores
            required_ram_mb = total_ram_mb
        else:
            # Calculate per-GPU allocation based on actual GPU count per node
            cpu_cores_per_gpu = total_cpu_cores / max_gpus_per_node
            ram_mb_per_gpu = total_ram_mb / max_gpus_per_node

            # Calculate requirements per array element
            required_cpu_cores = math.ceil(cpu_cores_per_gpu * gpus_per_task)
            required_ram_mb = math.ceil(ram_mb_per_gpu * gpus_per_task)

        # Convert to Slurm SBATCH format
        # CPU cores: Round up to ensure we don't under-allocate
        sbatch_cpu_cores = math.ceil(required_cpu_cores)

        # Memory: Convert MB to GB and format for Slurm
        required_ram_gb = required_ram_mb / 1024
        if required_ram_gb >= 1024:
            # Use TB format for very large memory
            sbatch_memory = f"{required_ram_gb / 1024:.0f}T"
        else:
            # Use GB format (most common)
            sbatch_memory = f"{required_ram_gb:.0f}G"

        # Array jobs always have 1 task per array element
        return ResourceShape(
            slurm_partition=partition,
            cpus_per_task=sbatch_cpu_cores,
            memory=sbatch_memory,
            tasks_per_node=1,
            gpus_per_task=gpus_per_task,
        )


class DarwinInfo:
    def get_cpu_count(self, timeout: int = 60) -> int:
        """Get the number of CPUs on the local node.

        Returns:
            int: The number of CPUs on the local node.

        Raises:
            RuntimeError: If unable to retrieve CPU information.
        """
        try:
            result = run_cli(["sysctl", "-n", "hw.ncpu"], text=True, timeout=timeout)
            return int(result.strip())
        except RuntimeError as e:
            raise RuntimeError(f"Failed to get CPU information: {str(e)}")

    def get_mem_MB(self, timeout: int = 60) -> int:
        """Get the amount of memory on the local node.

        Returns:
            int: The amount of memory on the local node.

        Raises:
            RuntimeError: If unable to retrieve memory information.
        """
        try:
            result = run_cli(["sysctl", "-n", "hw.memsize"], text=True, timeout=timeout)
            return int(result.strip()) // 1024 // 1024
        except RuntimeError as e:
            raise RuntimeError(f"Failed to get memory information: {str(e)}")


class LinuxInfo:
    def get_cpu_count(self, timeout: int = 60) -> int:
        """Get the number of CPUs on the local node.

        Returns:
            int: The number of CPUs on the local node.

        Raises:
            RuntimeError: If unable to retrieve CPU information.
        """
        try:
            result = run_cli(["nproc", "--all"], text=True, timeout=timeout)
            return int(result.strip())
        except RuntimeError as e:
            raise RuntimeError(f"Failed to get CPU information: {str(e)}")

    def get_mem_MB(self, timeout: int = 60) -> int:
        """Get the amount of memory on the local node.

        Returns:
            int: The amount of memory on the local node.

        Raises:
            RuntimeError: If unable to retrieve memory information.
        """
        try:
            result = run_cli(["free", "-m"], text=True, timeout=timeout)
            for line in result.strip().split("\n"):
                if "Mem:" in line:
                    parts = line.split()
                    return int(parts[1])
            raise RuntimeError("Could not find memory information in free output")
        except RuntimeError as e:
            raise RuntimeError(f"Failed to get memory information: {str(e)}")


class LocalNodeInfo:
    """A class to provide information about the local node.

    This class offers methods to query various aspects of the local node,
    such as CPU and GPU information.
    """

    @lru_cache(maxsize=1)
    def has_nvidia_gpus(self) -> bool:
        """Verify that nvidia GPU is available on the system."""
        try:
            subprocess.run(
                ["nvidia-smi"],
                stdout=subprocess.PIPE,
                stderr=subprocess.PIPE,
                check=True,
            )
            return True
        except (FileNotFoundError, subprocess.CalledProcessError):
            return False

    @lru_cache(maxsize=1)
    def has_amd_gpus(self) -> bool:
        """Verify that AMD GPU is available on the system."""
        try:
            subprocess.run(
                ["rocm-smi"],
                stdout=subprocess.PIPE,
                stderr=subprocess.PIPE,
                check=True,
            )
            return True
        except (FileNotFoundError, subprocess.CalledProcessError):
            return False

    def get_gpu_vendor(self) -> str:
        """Determine the primary GPU vendor on the system.

        Returns:
            str: 'nvidia', 'amd', or 'none'
        """
        if self.has_nvidia_gpus():
            return "nvidia"
        elif self.has_amd_gpus():
            return "amd"
        else:
            return "none"

    def get_cpu_count(self, timeout: int = 60) -> int:
        """Get the number of CPUs on the local node.

        Returns:
            int: The number of CPUs on the local node.

        Raises:
            RuntimeError: If unable to retrieve CPU information.
        """
        system = platform.system()
        if system == "Linux":
            return LinuxInfo().get_cpu_count(timeout)
        if system == "Darwin":
            return DarwinInfo().get_cpu_count(timeout)
        raise RuntimeError(f"Unsupported system: {system}")

    def get_mem_MB(self, timeout: int = 60) -> int:
        """Get the amount of memory on the local node.

        Returns:
            int: The amount of memory on the local node.

        Raises:
            RuntimeError: If unable to retrieve memory information.
        """
        system = platform.system()
        if system == "Linux":
            mem = LinuxInfo().get_mem_MB(timeout)
        elif system == "Darwin":
            mem = DarwinInfo().get_mem_MB(timeout)
        else:
            raise RuntimeError(f"Unsupported system: {system}")
        assert 0 < mem <= 10**12, f"Likely invalid memory: {mem}"
        return mem

    def get_nvidia_gpu_info(self, timeout: int = 60) -> Dict[str, int]:
        """Get NVIDIA GPU information using nvidia-smi.

        Returns:
            Dict[str, int]: Dictionary with GPU generation as keys and counts as values.
        """
        # Check if NVIDIA GPUs are available
        if not self.has_nvidia_gpus():
            try:
                # Try to run nvidia-smi command
                result = run_cli(
                    ["nvidia-smi", "--query-gpu=gpu_name", "--format=csv,noheader"],
                    text=True,
                    timeout=timeout,
                )
            except RuntimeError:
                raise RuntimeError("No NVIDIA GPUs found")
        try:
            result = run_cli(
                ["nvidia-smi", "--query-gpu=gpu_name", "--format=csv,noheader"],
                text=True,
                timeout=timeout,
            )

            gpu_info: Dict[str, int] = defaultdict(int)
            for line in result.strip().split("\n"):
                if line.strip():
                    # Extract GPU generation from full name
                    # Examples: "NVIDIA A100-SXM4-40GB" -> "A100"
                    #          "Tesla V100-SXM2-16GB" -> "V100"
                    gpu_name_upper = line.strip().upper()

                    # Check for known NVIDIA GPU types
                    found_gpu = False
                    for gpu_key, gpu_pattern in NVIDIA_GPU_TYPES.items():
                        if gpu_pattern in gpu_name_upper:
                            gpu_info[gpu_key] += 1
                            found_gpu = True
                            break

                    # If no known GPU type was found
                    if not found_gpu:
                        # Generic fallback - try to extract model number
                        words = gpu_name_upper.split()
                        for word in words:
                            if any(char.isdigit() for char in word) and len(word) > 2:
                                gpu_info[word] += 1
                                break

            return gpu_info
        except RuntimeError as e:
            raise RuntimeError(f"Failed to get NVIDIA GPU information: {str(e)}")

    def get_amd_gpu_info(self, timeout: int = 60) -> Dict[str, int]:
        """Get AMD GPU information using rocm-smi.

        Returns:
            Dict[str, int]: Dictionary with GPU generation as keys and counts as values.
        """
        # Check if AMD GPUs are available
        if not self.has_amd_gpus():
            try:
                # Try to run rocm-smi command
                result = run_cli(
                    ["rocm-smi", "--showproductname"],
                    text=True,
                    timeout=timeout,
                )
            except RuntimeError:
                raise RuntimeError("No AMD GPUs found")
        try:
            result = run_cli(
                ["rocm-smi", "--showproductname"], text=True, timeout=timeout
            )

            gpu_info: Dict[str, int] = defaultdict(int)
            for line in result.strip().split("\n"):
                if "GPU" in line and ":" in line:
                    # Parse lines like "GPU[0]: AMD Instinct MI300X"
                    parts = line.split(":")
                    if len(parts) >= 2:
                        gpu_name = parts[1].strip()
                        # Extract GPU generation from full name
                        # Examples: "AMD Instinct MI300X" -> "MI300X"
                        #          "AMD Instinct MI250X" -> "MI250X"
                        #          "AMD Radeon RX 7900 XTX" -> "RX7900XTX"
                        gpu_name_upper = gpu_name.upper()

                        # Check for known AMD GPU types
                        found_gpu = False
                        for gpu_key, gpu_pattern in AMD_GPU_TYPES.items():
                            if gpu_pattern in gpu_name_upper:
                                gpu_info[gpu_key] += 1
                                found_gpu = True
                                break

                        # If no known GPU type was found
                        if not found_gpu:
                            # Generic fallback - try to extract model number
                            words = gpu_name_upper.split()
                            for word in words:
                                if (
                                    any(char.isdigit() for char in word)
                                    and len(word) > 2
                                ):
                                    gpu_info[word] += 1
                                    break

            return gpu_info
        except RuntimeError as e:
            raise RuntimeError(f"Failed to get AMD GPU information: {str(e)}")

    def get_gpu_generation_and_count(self, timeout: int = 60) -> Dict[str, int]:
        """Get GPU information for all available GPUs on the local node.

        Returns:
            Dict[str, int]: Dictionary with GPU generation as keys and counts as values.

        Raises:
            RuntimeError: If unable to retrieve GPU information.
        """
        gpu_info: Dict[str, int] = {}

        # Try NVIDIA GPUs
        if self.has_nvidia_gpus():
            try:
                nvidia_info = self.get_nvidia_gpu_info(timeout)
                gpu_info.update(nvidia_info)
            except RuntimeError as e:
                logging.warning(f"Failed to get NVIDIA GPU info: {e}")

        # Try AMD GPUs
        if self.has_amd_gpus():
            try:
                amd_info = self.get_amd_gpu_info(timeout)
                gpu_info.update(amd_info)
            except RuntimeError as e:
                logging.warning(f"Failed to get AMD GPU info: {e}")

        # Raise an error if no GPUs were found
        if not gpu_info:
            logging.warning("No GPUs found or unable to retrieve GPU information")

        return gpu_info

    def has_gpu_type(self, gpu_type: str) -> bool:
        """Check if a specific GPU type is available on the local node.

        Args:
            gpu_type (str): The GPU type to check for (e.g., "A100", "MI300X")

        Returns:
            bool: True if the GPU type is available, False otherwise
        """
        try:
            gpu_counts = self.get_gpu_generation_and_count()
            return gpu_type.upper() in [k.upper() for k in gpu_counts.keys()]
        except RuntimeError:
            return False

    def get_tmp_dir(self) -> str:
        return "/tmp"


class SlurmClusterInfo:
    """A class to provide information about the Slurm cluster configuration.

    This class offers methods to query various aspects of a Slurm cluster,
    such as cluster name, available resources, and node configurations.
    """

    def __init__(self, partition: Optional[str] = None):
        """Initialize the Cluster instance.

        Args:
            partition (str, optional): Slurm partition name to filter queries.
                                     If None, queries all partitions.
        """
        self.partition = partition
        self.is_slurm_cluster = False
        if shutil.which("sinfo") is not None:
            self.is_slurm_cluster = self.verify_slurm_available()

    @lru_cache(maxsize=1)
    def verify_slurm_available(self) -> bool:
        """Verify that Slurm commands are available on the system."""
        try:
            subprocess.run(
                ["sinfo", "--version"],
                stdout=subprocess.PIPE,
                stderr=subprocess.PIPE,
                check=True,
            )
            return True
        except (subprocess.SubprocessError, FileNotFoundError):
            return False

    def get_tmp_dir(self) -> str:
        return f"/scratch/slurm_tmpdir/{os.environ['SLURM_JOB_ID']}/"

    @fs_cache(var_name="SLURM_VERSION")
    def get_slurm_version(self, timeout: int = 60) -> str:
        """Get the slurm version

        ```
        $ sinfo -V
        slurm 24.11.4
        ```

        Returns:
            str: Slurm version as a string: "24.11.4"

        Raises:
            RuntimeError: If unable to retrieve cluster information.
        """
        try:
            slurm_version = run_cli(["sinfo", "-V"], text=True, timeout=timeout)
            return str(slurm_version.strip().split(" ")[1])
        except RuntimeError as e:
            raise RuntimeError(f"Failed to get slurm version: {str(e)}")

    @fs_cache(var_name="SLURM_CLUSTER_NAME")
    def get_cluster_name(self) -> str:
        """Get the name of the Slurm cluster.

        Returns:
            str: The name of the Slurm cluster.

        Raises:
            RuntimeError: If unable to retrieve cluster information.
        """
        try:
            result = subprocess.run(
                ["scontrol", "show", "config"],
                stdout=subprocess.PIPE,
                stderr=subprocess.PIPE,
                text=True,
                check=True,
            )

            for line in result.stdout.split("\n"):
                if "ClusterName" in line:
                    return line.split("=")[1].strip()

            raise RuntimeError("Could not find cluster name in scontrol output")
        except (subprocess.SubprocessError, FileNotFoundError) as e:
            raise RuntimeError(f"Failed to get cluster name: {str(e)}")

    def get_mem_per_node_MB(self) -> int:
        """Get the lowest memory available per node in the cluster.

        Returns:
            int: The memory per node in the cluster.

        Raises:
            RuntimeError: If unable to retrieve node information.
        """
        try:
            cmd = ["sinfo", "-o", "%100m", "--noconvert", "--noheader"]
            if self.partition:
                cmd.extend(["-p", self.partition])

            result = subprocess.run(
                cmd,
                stdout=subprocess.PIPE,
                stderr=subprocess.PIPE,
                text=True,
                check=True,
            )

            logging.debug("Parsing node information...")
            for line in result.stdout.splitlines():
                mem = int(line.strip("+ "))
                return mem
            raise RuntimeError(f"No mem information found in: {result.stdout}")
        except (subprocess.SubprocessError, FileNotFoundError) as e:
            logging.error(f"Failed to get Slurm memory information: {str(e)}")
            raise RuntimeError(f"Failed to get Slurm memory information: {str(e)}")

    def get_cpus_per_node(self) -> int:
        """Get the minimum number of CPUs for each node in the cluster.

        Returns:
            int: The number of CPUs per node, assuming all nodes have the same CPU count.

        Raises:
            RuntimeError: If unable to retrieve node information or if nodes have different CPU counts.
        """
        try:
            cmd = ["sinfo", "-o", "%100c", "--noheader"]
            if self.partition:
                cmd.extend(["-p", self.partition])

            result = subprocess.run(
                cmd,
                stdout=subprocess.PIPE,
                stderr=subprocess.PIPE,
                text=True,
                check=True,
            )

            logging.debug("Parsing node information...")
            for line in result.stdout.splitlines():
                cpus = int(line.strip("+ "))
                return cpus
            raise RuntimeError(f"No CPU information found in: {result.stdout}")
        except (subprocess.SubprocessError, FileNotFoundError) as e:
            logging.error(f"Failed to get CPU information: {str(e)}")
            raise RuntimeError(f"Failed to get CPU information: {str(e)}")

    def get_gpu_generation_and_count(self) -> Dict[str, int]:
        """
        Detects the GPU generation and count per server using `sinfo`.

        Returns:
            dict: A dictionary with GPU generation as keys and counts as values.
        """
        try:
            # Run sinfo command
            cmd = ["sinfo", "-o", "%G"]
            if self.partition:
                cmd.extend(["-p", self.partition])

            result = subprocess.run(
                cmd,
                stdout=subprocess.PIPE,
                stderr=subprocess.PIPE,
                text=True,
                check=True,
            )

            # Parse output
            gpu_info: Dict[str, int] = {}
            logging.debug("Parsing node information...")
            for line in result.stdout.splitlines():
                parts = line.split(":")
                if len(parts) >= 3:
                    gpu_gen = parts[1]
                    gpu_count = int(parts[2].split("(")[0])
                    gpu_info[gpu_gen] = gpu_info.get(gpu_gen, 0) + gpu_count

            return gpu_info
        except (subprocess.SubprocessError, FileNotFoundError) as e:
            logging.error(f"Failed to get GPU information: {str(e)}")
            raise RuntimeError(f"Failed to get GPU information: {str(e)}")

    def get_gpu_generations(self) -> Set[str]:
        """Get the set of GPU generations available in the cluster.

        Returns:
            Set[str]: A set of GPU generation names (e.g., {"A100", "V100", "P100"})

        Raises:
            RuntimeError: If unable to retrieve GPU information.
        """
        try:
            cmd = ["sinfo", "-o", "%G"]
            if self.partition:
                cmd.extend(["-p", self.partition])

            result = subprocess.run(
                cmd,
                stdout=subprocess.PIPE,
                stderr=subprocess.PIPE,
                text=True,
                check=True,
            )

            gpu_generations = set()

            for line in result.stdout.split("\n"):
                if line.strip():
                    parts = line.split(":")
                    if len(parts) >= 2 and not parts[2].isdigit():
                        gpu_generations.add(parts[2].upper())

            if not gpu_generations:
                return set()  # Return empty set if no GPUs found

            return gpu_generations

        except (subprocess.SubprocessError, FileNotFoundError) as e:
            raise RuntimeError(f"Failed to get GPU information: {str(e)}")

    def has_gpu_type(self, gpu_type: str) -> bool:
        """Check if a specific GPU type is available in the cluster.

        Args:
            gpu_type (str): The GPU type to check for (e.g., "A100", "V100")

        Returns:
            bool: True if the GPU type is available, False otherwise
        """
        gpu_counts = self.get_gpu_generation_and_count()
        return gpu_type.upper() in [k.upper() for k in gpu_counts.keys()]

    def get_max_job_lifetime(self) -> str:
        """Get the maximum job lifetime specified in the Slurm configuration.

        Note: MaxJobTime is a global configuration setting, not partition-specific,
        so the partition parameter doesn't affect this method.

        Returns:
            str: The maximum job lifetime in the format "days-hours:minutes:seconds".

        Raises:
            RuntimeError: If unable to retrieve the maximum job lifetime information.
        """
        try:
            result = subprocess.run(
                ["scontrol", "show", "config"],
                stdout=subprocess.PIPE,
                stderr=subprocess.PIPE,
                text=True,
                check=True,
            )

            for line in result.stdout.split("\n"):
                if "MaxJobTime" in line:
                    return line.split("=")[1].strip()

            raise RuntimeError("Could not find MaxJobTime in scontrol output")
        except (subprocess.SubprocessError, FileNotFoundError) as e:
            raise RuntimeError(f"Failed to get maximum job lifetime: {str(e)}")


class AWSClusterInfo:
    def is_aws_cluster(self) -> bool:
        """Check if the cluster is running on AWS.

        Returns:
            bool: True if running on AWS, False otherwise
        """
        try:
            # Check for AWS-specific system files
            result = subprocess.run(
                ["cat", "/sys/devices/virtual/dmi/id/sys_vendor"],
                stdout=subprocess.PIPE,
                stderr=subprocess.PIPE,
                text=True,
            )
            return "amazon" in result.stdout.lower()
        except (subprocess.SubprocessError, FileNotFoundError):
            return False

    def get_aws_nccl_settings(self) -> Dict[str, str]:
        """Get recommended NCCL environment settings for AWS clusters with EFA.

        Returns:
            Dict[str, str]: Dictionary of environment variables and their recommended values
                           for optimal NCCL performance on AWS with EFA.
        """
        if not self.is_aws_cluster():
            return {}

        return {
            "FI_PROVIDER": "efa",
            "FI_EFA_USE_DEVICE_RDMA": "1",
            "NCCL_DEBUG": "INFO",
            "NCCL_PROTO": "simple",
            "NCCL_IB_DISABLE": "1",
            "NCCL_SOCKET_IFNAME": "ens,eth,en",
        }<|MERGE_RESOLUTION|>--- conflicted
+++ resolved
@@ -41,15 +41,7 @@
         Returns:
             str: JSON representation of the resource requirements
         """
-<<<<<<< HEAD
         return json.dumps(self.to_dict(), indent=2)
-=======
-        data = {k: v for k, v in self._asdict().items() if v is not None}
-        data["mem_gb"] = parse_memory_to_gb(data["memory"])
-        if self.gpus_per_task == 0:
-            data.pop("gpus_per_task")
-        return json.dumps(data, indent=2)
->>>>>>> ed262f98
 
     def to_sbatch(self) -> str:
         """Convert ResourceShape to SBATCH script format.
@@ -300,7 +292,6 @@
         assert not (gpus_per_task is None and cpus_per_task is None)
         if tasks_per_node < 1:
             raise ValueError("tasks_per_node must be at least 1")
-<<<<<<< HEAD
 
         total_cpus_per_node = self.get_cpus_per_node()
         total_ram_per_node = self.get_mem_per_node_MB()
@@ -308,15 +299,6 @@
         # CPU Request
         if gpus_per_task == 0:
 
-=======
-
-        total_cpus_per_node = self.get_cpus_per_node()
-        total_ram_per_node = self.get_mem_per_node_MB()
-
-        # CPU Request
-        if gpus_per_task == 0:
-
->>>>>>> ed262f98
             ram_mb_per_cpu = total_ram_per_node / total_cpus_per_node
             total_required_ram_mb = math.ceil(
                 ram_mb_per_cpu * cpus_per_task * tasks_per_node
