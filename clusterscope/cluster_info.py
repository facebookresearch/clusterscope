# Copyright (c) Meta Platforms, Inc. and affiliates.
# All rights reserved.

# This source code is licensed under the license found in the
# LICENSE file in the root directory of this source tree.
import json
import logging
import math
import os
import platform
import shutil
import subprocess
from collections import defaultdict
from functools import lru_cache
from typing import Dict, NamedTuple, Optional, Set

from clusterscope.cache import fs_cache
from clusterscope.parser import parse_memory_to_gb
from clusterscope.shell import run_cli


class ResourceShape(NamedTuple):
    """Represents resource requirements for a job in Slurm SBATCH format."""

    cpu_cores: int
    memory: str
    tasks_per_node: int
    gpus_per_node: int
    slurm_partition: str
<<<<<<< HEAD
    account: Optional[str] = None
    qos: Optional[str] = None
    time: Optional[str] = None
=======
>>>>>>> 1a18951e

    def to_json(self) -> str:
        """Convert ResourceShape to JSON format.

        Returns:
            str: JSON representation of the resource requirements
        """
<<<<<<< HEAD
        data = {k: v for k, v in self._asdict().items() if v is not None}
        data["mem_gb"] = parse_memory_to_gb(data["memory"])
=======
        mem_gb = parse_memory_to_gb(self.memory)

        data = {
            "cpu_cores": self.cpu_cores,
            "memory": self.memory,
            "tasks_per_node": self.tasks_per_node,
            "mem_gb": mem_gb,
            "gpus_per_node": self.gpus_per_node,
            "slurm_partition": self.slurm_partition,
        }
>>>>>>> 1a18951e
        return json.dumps(data, indent=2)

    def to_sbatch(self) -> str:
        """Convert ResourceShape to SBATCH script format.

        Returns:
            str: SBATCH script with resource directives
        """
        lines = [
            "#!/bin/bash",
            f"#SBATCH --cpus-per-task={self.cpu_cores}",
            f"#SBATCH --mem={self.memory}",
            f"#SBATCH --ntasks-per-node={self.tasks_per_node}",
            f"#SBATCH --gres=gpu:{self.gpus_per_node}",
            f"#SBATCH --partition={self.slurm_partition}",
        ]
        for attr_name in ["account", "qos", "time"]:
            value = getattr(self, attr_name)
            if value is not None:
                lines.append(f"#SBATCH --{attr_name}={value}")
        return "\n".join(lines)

    def to_srun(self) -> str:
        """Convert ResourceShape to srun command format.

        Returns:
            str: srun command with resource specifications
        """
        cmd_parts = [
            "srun",
            f"--cpus-per-task={self.cpu_cores}",
            f"--mem={self.memory}",
            f"--ntasks-per-node={self.tasks_per_node}",
            f"--gres=gpu:{self.gpus_per_node}",
            f"--partition={self.slurm_partition}",
        ]
        for attr_name in ["account", "qos", "time"]:
            value = getattr(self, attr_name)
            if value is not None:
                cmd_parts.append(f"--{attr_name}={value}")
        return " ".join(cmd_parts)

    def to_submitit(self) -> str:
        """Convert ResourceShape to submitit parameters format.

        Returns:
            str: JSON representation of submitit parameters
        """
        mem_gb = parse_memory_to_gb(self.memory)

        params = {
            "slurm_partition": self.slurm_partition,
            "cpus_per_task": self.cpu_cores,
            "mem_gb": mem_gb,
<<<<<<< HEAD
=======
            "tasks_per_node": self.tasks_per_node,
            "gpus_per_node": self.gpus_per_node,
>>>>>>> 1a18951e
        }
        for attr_name in [
            "slurm_partition",
            "tasks_per_node",
            "gpus_per_node",
            "account",
            "qos",
            "time",
        ]:
            value = getattr(self, attr_name)
            if value is not None:
                params[attr_name] = value
        return json.dumps(params, indent=2)


# Common NVIDIA GPU types
NVIDIA_GPU_TYPES = {
    "A100": "A100",
    "A40": "A40",
    "A30": "A30",
    "A10": "A10",
    "V100": "V100",
    "P100": "P100",
    "T4": "T4",
    "H100": "H100",
    "H200": "H200",
}

# Common AMD GPU types
AMD_GPU_TYPES = {
    "MI300X": "MI300X",
    "MI300A": "MI300A",
    "MI300": "MI300",
    "MI250X": "MI250X",
    "MI210": "MI210",
    "MI100": "MI100",
    "RX7900XTX": "RX 7900",
    "RX6900XT": "RX 6900",
}


class UnifiedInfo:
    def __init__(self, partition: Optional[str] = None):
        """Initialize the UnifiedInfo instance.

        Args:
            partition (str, optional): Slurm partition name to filter queries.
                                     If None, queries all partitions.
        """
        self.partition = partition
        self.local_node_info = LocalNodeInfo()
        self.slurm_cluster_info = SlurmClusterInfo(partition=partition)
        self.is_slurm_cluster = self.slurm_cluster_info.verify_slurm_available()
        self.has_nvidia_gpus = self.local_node_info.has_nvidia_gpus()
        self.has_amd_gpus = self.local_node_info.has_amd_gpus()
        self.aws_cluster_info = AWSClusterInfo()

    def get_cluster_name(self) -> str:
        """Get the name of the Slurm cluster. Returns `local-node` if not a Slurm cluster.

        Returns:
            str: The name of the Slurm cluster.
        """
        if self.is_slurm_cluster:
            return self.slurm_cluster_info.get_cluster_name()
        if "GITHUB_ACTIONS" in os.environ:
            return "github"
        if platform.system() == "Darwin":
            return "macos"
        return "local-node"

    def get_slurm_version(self) -> str:
        """Get the slurm version. Returns `0` if not a Slurm cluster.

        Returns:
            str: Slurm version as a string: "24.11.4"
        """
        if self.is_slurm_cluster:
            return self.slurm_cluster_info.get_slurm_version()
        return "0"

    def get_cpus_per_node(self) -> int:
        """Get the number of CPUs for each node in the cluster. Returns 0 if not a Slurm cluster.

        Returns:
            int: The number of CPUs per node, assuming all nodes have the same CPU count.
        """
        if self.is_slurm_cluster:
            return self.slurm_cluster_info.get_cpus_per_node()
        return self.local_node_info.get_cpu_count()

    def get_mem_per_node_MB(self) -> int:
        """Return the lowest amount of mem configured across all nodes in the cluster. Returns 0 if not a Slurm cluster.

        Returns:
            int: The memory per node in the cluster.
        """
        if self.is_slurm_cluster:
            return self.slurm_cluster_info.get_mem_per_node_MB()
        return self.local_node_info.get_mem_MB()

    def get_gpu_generation_and_count(self) -> Dict[str, int]:
        """Get the number of GPUs on the slurm cluster node.

        Returns:
            dict: A dictionary with GPU generation as keys and counts as values.
        """
        if self.is_slurm_cluster:
            return self.slurm_cluster_info.get_gpu_generation_and_count()
        if self.has_nvidia_gpus or self.has_amd_gpus:
            return self.local_node_info.get_gpu_generation_and_count()
        return {}

    def has_gpu_type(self, gpu_type: str) -> bool:
        """Check if a specific GPU type is available.

        Args:
            gpu_type (str): The GPU type to check for (e.g., "A100", "MI300X", "V100")

        Returns:
            bool: True if the GPU type is available, False otherwise
        """
        if self.is_slurm_cluster:
            return self.slurm_cluster_info.has_gpu_type(gpu_type)
        else:
            return self.local_node_info.has_gpu_type(gpu_type)

    def get_gpu_vendor(self) -> str:
        """Get the primary GPU vendor available on the system.

        Returns:
            str: 'nvidia', 'amd', or 'none'
        """
        return self.local_node_info.get_gpu_vendor()

    def get_total_gpus_per_node(self) -> int:
        """Get the total number of GPUs available per node.

        Returns:
            int: Total number of GPUs per node. Returns 8 as default if no GPUs are detected.
        """
        gpu_counts = self.get_gpu_generation_and_count()
        if not gpu_counts:
            # Default to 8 if no GPUs detected (common configuration)
            return 8

        # Sum all GPU counts across different types
        total_gpus = sum(gpu_counts.values())
        return max(total_gpus, 1)  # Ensure at least 1 to avoid division by zero

    def get_task_resource_requirements(
<<<<<<< HEAD
        self,
        partition: str,
        num_gpus: int,
        num_tasks_per_node: int = 1,
        **kwargs,
=======
        self, partition: str, num_gpus: int, num_tasks_per_node: int = 1
>>>>>>> 1a18951e
    ) -> ResourceShape:
        """Calculate resource requirements for better GPU packing based on node's GPU configuration.

        Uses proportional allocation of node resources per GPU based on the node's total GPU count.
        For the maximum GPU count, returns all available node resources.
        Returns values in Slurm SBATCH format for direct use in job scripts.

        NOTE: For array jobs, use get_array_job_requirements() instead, which provides
        per-array-element resource allocation.

        Args:
            num_gpus (int): Total number of GPUs required per node (1 to max available)
            num_tasks_per_node (int): Number of tasks to run per node (default: 1)

        Returns:
            ResourceShape: Tuple containing CPU cores per task (int), memory per node (str),
                          and tasks per node (int) in Slurm format
                          e.g., ResourceShape(cpu_cores=24, memory="225G", tasks_per_node=1)

        Raises:
            ValueError: If num_gpus is not between 1 and max available GPUs, or if num_tasks_per_node < 1
        """
        # Get the total number of GPUs available per node
        max_gpus_per_node = self.get_total_gpus_per_node()

        if not (1 <= num_gpus <= max_gpus_per_node):
            raise ValueError(f"num_gpus must be between 1 and {max_gpus_per_node}")

        if num_tasks_per_node < 1:
            raise ValueError("num_tasks_per_node must be at least 1")

        # Get total resources per node
        total_cpu_cores = self.get_cpus_per_node()
        total_ram_mb = self.get_mem_per_node_MB()

        if num_gpus == max_gpus_per_node:
            # For max GPUs, use all available resources
            total_required_cpu_cores = total_cpu_cores
            total_required_ram_mb = total_ram_mb
        else:
            # Calculate per-GPU allocation based on actual GPU count per node
            cpu_cores_per_gpu = total_cpu_cores / max_gpus_per_node
            ram_mb_per_gpu = total_ram_mb / max_gpus_per_node

            # Calculate total requirements for the requested number of GPUs
            total_required_cpu_cores = math.ceil(cpu_cores_per_gpu * num_gpus)
            total_required_ram_mb = math.ceil(ram_mb_per_gpu * num_gpus)

        # Calculate per-task CPU allocation
        cpu_cores_per_task = total_required_cpu_cores / num_tasks_per_node

        # Convert to Slurm SBATCH format
        # CPU cores per task: Round up to ensure we don't under-allocate
        sbatch_cpu_cores = math.ceil(cpu_cores_per_task)

        # Memory per node: Convert MB to GB and format for Slurm
        # Note: Memory is allocated per node, not per task in most Slurm configurations
        required_ram_gb = total_required_ram_mb // 1024
        # Default to GB for higher precision
        sbatch_memory = f"{required_ram_gb:.0f}G"

        return ResourceShape(
            slurm_partition=partition,
            cpu_cores=sbatch_cpu_cores,
            memory=sbatch_memory,
            tasks_per_node=num_tasks_per_node,
            gpus_per_node=num_gpus,
<<<<<<< HEAD
            **kwargs,
=======
>>>>>>> 1a18951e
        )

    def get_array_job_requirements(
        self, partition: str, num_gpus_per_task: int
    ) -> ResourceShape:
        """Calculate resource requirements for array jobs with optimal GPU packing.

        For array jobs, each array element gets its own resource allocation.
        This method calculates per-array-element resources based on proportional
        allocation of node resources per GPU. For maximum GPUs, returns all
        available node resources.

        Args:
            num_gpus_per_task (int): Number of GPUs required per array task (1 to max available)

        Returns:
            ResourceShape: Tuple containing CPU cores per array element (int),
                          memory per array element (str), and tasks_per_node=1
                          e.g., ResourceShape(cpu_cores=24, memory="225G", tasks_per_node=1)

        Raises:
            ValueError: If num_gpus_per_task is not between 1 and max available GPUs
        """
        # Get the total number of GPUs available per node
        max_gpus_per_node = self.get_total_gpus_per_node()

        if not (1 <= num_gpus_per_task <= max_gpus_per_node):
            raise ValueError(
                f"num_gpus_per_task must be between 1 and {max_gpus_per_node}"
            )

        # Get total resources per node
        total_cpu_cores = self.get_cpus_per_node()
        total_ram_mb = self.get_mem_per_node_MB()

        if num_gpus_per_task == max_gpus_per_node:
            # For max GPUs, use all available resources
            required_cpu_cores = total_cpu_cores
            required_ram_mb = total_ram_mb
        else:
            # Calculate per-GPU allocation based on actual GPU count per node
            cpu_cores_per_gpu = total_cpu_cores / max_gpus_per_node
            ram_mb_per_gpu = total_ram_mb / max_gpus_per_node

            # Calculate requirements per array element
            required_cpu_cores = math.ceil(cpu_cores_per_gpu * num_gpus_per_task)
            required_ram_mb = math.ceil(ram_mb_per_gpu * num_gpus_per_task)

        # Convert to Slurm SBATCH format
        # CPU cores: Round up to ensure we don't under-allocate
        sbatch_cpu_cores = math.ceil(required_cpu_cores)

        # Memory: Convert MB to GB and format for Slurm
        required_ram_gb = required_ram_mb / 1024
        if required_ram_gb >= 1024:
            # Use TB format for very large memory
            sbatch_memory = f"{required_ram_gb / 1024:.0f}T"
        else:
            # Use GB format (most common)
            sbatch_memory = f"{required_ram_gb:.0f}G"

        # Array jobs always have 1 task per array element
        return ResourceShape(
            slurm_partition=partition,
            cpu_cores=sbatch_cpu_cores,
            memory=sbatch_memory,
            tasks_per_node=1,
            gpus_per_node=num_gpus_per_task,
        )


class DarwinInfo:
    def get_cpu_count(self, timeout: int = 60) -> int:
        """Get the number of CPUs on the local node.

        Returns:
            int: The number of CPUs on the local node.

        Raises:
            RuntimeError: If unable to retrieve CPU information.
        """
        try:
            result = run_cli(["sysctl", "-n", "hw.ncpu"], text=True, timeout=timeout)
            return int(result.strip())
        except RuntimeError as e:
            raise RuntimeError(f"Failed to get CPU information: {str(e)}")

    def get_mem_MB(self, timeout: int = 60) -> int:
        """Get the amount of memory on the local node.

        Returns:
            int: The amount of memory on the local node.

        Raises:
            RuntimeError: If unable to retrieve memory information.
        """
        try:
            result = run_cli(["sysctl", "-n", "hw.memsize"], text=True, timeout=timeout)
            return int(result.strip()) // 1024 // 1024
        except RuntimeError as e:
            raise RuntimeError(f"Failed to get memory information: {str(e)}")


class LinuxInfo:
    def get_cpu_count(self, timeout: int = 60) -> int:
        """Get the number of CPUs on the local node.

        Returns:
            int: The number of CPUs on the local node.

        Raises:
            RuntimeError: If unable to retrieve CPU information.
        """
        try:
            result = run_cli(["nproc", "--all"], text=True, timeout=timeout)
            return int(result.strip())
        except RuntimeError as e:
            raise RuntimeError(f"Failed to get CPU information: {str(e)}")

    def get_mem_MB(self, timeout: int = 60) -> int:
        """Get the amount of memory on the local node.

        Returns:
            int: The amount of memory on the local node.

        Raises:
            RuntimeError: If unable to retrieve memory information.
        """
        try:
            result = run_cli(["free", "-m"], text=True, timeout=timeout)
            for line in result.strip().split("\n"):
                if "Mem:" in line:
                    parts = line.split()
                    return int(parts[1])
            raise RuntimeError("Could not find memory information in free output")
        except RuntimeError as e:
            raise RuntimeError(f"Failed to get memory information: {str(e)}")


class LocalNodeInfo:
    """A class to provide information about the local node.

    This class offers methods to query various aspects of the local node,
    such as CPU and GPU information.
    """

    @lru_cache(maxsize=1)
    def has_nvidia_gpus(self) -> bool:
        """Verify that nvidia GPU is available on the system."""
        try:
            subprocess.run(
                ["nvidia-smi"],
                stdout=subprocess.PIPE,
                stderr=subprocess.PIPE,
                check=True,
            )
            return True
        except (FileNotFoundError, subprocess.CalledProcessError):
            return False

    @lru_cache(maxsize=1)
    def has_amd_gpus(self) -> bool:
        """Verify that AMD GPU is available on the system."""
        try:
            subprocess.run(
                ["rocm-smi"],
                stdout=subprocess.PIPE,
                stderr=subprocess.PIPE,
                check=True,
            )
            return True
        except (FileNotFoundError, subprocess.CalledProcessError):
            return False

    def get_gpu_vendor(self) -> str:
        """Determine the primary GPU vendor on the system.

        Returns:
            str: 'nvidia', 'amd', or 'none'
        """
        if self.has_nvidia_gpus():
            return "nvidia"
        elif self.has_amd_gpus():
            return "amd"
        else:
            return "none"

    def get_cpu_count(self, timeout: int = 60) -> int:
        """Get the number of CPUs on the local node.

        Returns:
            int: The number of CPUs on the local node.

        Raises:
            RuntimeError: If unable to retrieve CPU information.
        """
        system = platform.system()
        if system == "Linux":
            return LinuxInfo().get_cpu_count(timeout)
        if system == "Darwin":
            return DarwinInfo().get_cpu_count(timeout)
        raise RuntimeError(f"Unsupported system: {system}")

    def get_mem_MB(self, timeout: int = 60) -> int:
        """Get the amount of memory on the local node.

        Returns:
            int: The amount of memory on the local node.

        Raises:
            RuntimeError: If unable to retrieve memory information.
        """
        system = platform.system()
        if system == "Linux":
            mem = LinuxInfo().get_mem_MB(timeout)
        elif system == "Darwin":
            mem = DarwinInfo().get_mem_MB(timeout)
        else:
            raise RuntimeError(f"Unsupported system: {system}")
        assert 0 < mem <= 10**12, f"Likely invalid memory: {mem}"
        return mem

    def get_nvidia_gpu_info(self, timeout: int = 60) -> Dict[str, int]:
        """Get NVIDIA GPU information using nvidia-smi.

        Returns:
            Dict[str, int]: Dictionary with GPU generation as keys and counts as values.
        """
        # Check if NVIDIA GPUs are available
        if not self.has_nvidia_gpus():
            try:
                # Try to run nvidia-smi command
                result = run_cli(
                    ["nvidia-smi", "--query-gpu=gpu_name", "--format=csv,noheader"],
                    text=True,
                    timeout=timeout,
                )
            except RuntimeError:
                raise RuntimeError("No NVIDIA GPUs found")
        try:
            result = run_cli(
                ["nvidia-smi", "--query-gpu=gpu_name", "--format=csv,noheader"],
                text=True,
                timeout=timeout,
            )

            gpu_info: Dict[str, int] = defaultdict(int)
            for line in result.strip().split("\n"):
                if line.strip():
                    # Extract GPU generation from full name
                    # Examples: "NVIDIA A100-SXM4-40GB" -> "A100"
                    #          "Tesla V100-SXM2-16GB" -> "V100"
                    gpu_name_upper = line.strip().upper()

                    # Check for known NVIDIA GPU types
                    found_gpu = False
                    for gpu_key, gpu_pattern in NVIDIA_GPU_TYPES.items():
                        if gpu_pattern in gpu_name_upper:
                            gpu_info[gpu_key] += 1
                            found_gpu = True
                            break

                    # If no known GPU type was found
                    if not found_gpu:
                        # Generic fallback - try to extract model number
                        words = gpu_name_upper.split()
                        for word in words:
                            if any(char.isdigit() for char in word) and len(word) > 2:
                                gpu_info[word] += 1
                                break

            return gpu_info
        except RuntimeError as e:
            raise RuntimeError(f"Failed to get NVIDIA GPU information: {str(e)}")

    def get_amd_gpu_info(self, timeout: int = 60) -> Dict[str, int]:
        """Get AMD GPU information using rocm-smi.

        Returns:
            Dict[str, int]: Dictionary with GPU generation as keys and counts as values.
        """
        # Check if AMD GPUs are available
        if not self.has_amd_gpus():
            try:
                # Try to run rocm-smi command
                result = run_cli(
                    ["rocm-smi", "--showproductname"],
                    text=True,
                    timeout=timeout,
                )
            except RuntimeError:
                raise RuntimeError("No AMD GPUs found")
        try:
            result = run_cli(
                ["rocm-smi", "--showproductname"], text=True, timeout=timeout
            )

            gpu_info: Dict[str, int] = defaultdict(int)
            for line in result.strip().split("\n"):
                if "GPU" in line and ":" in line:
                    # Parse lines like "GPU[0]: AMD Instinct MI300X"
                    parts = line.split(":")
                    if len(parts) >= 2:
                        gpu_name = parts[1].strip()
                        # Extract GPU generation from full name
                        # Examples: "AMD Instinct MI300X" -> "MI300X"
                        #          "AMD Instinct MI250X" -> "MI250X"
                        #          "AMD Radeon RX 7900 XTX" -> "RX7900XTX"
                        gpu_name_upper = gpu_name.upper()

                        # Check for known AMD GPU types
                        found_gpu = False
                        for gpu_key, gpu_pattern in AMD_GPU_TYPES.items():
                            if gpu_pattern in gpu_name_upper:
                                gpu_info[gpu_key] += 1
                                found_gpu = True
                                break

                        # If no known GPU type was found
                        if not found_gpu:
                            # Generic fallback - try to extract model number
                            words = gpu_name_upper.split()
                            for word in words:
                                if (
                                    any(char.isdigit() for char in word)
                                    and len(word) > 2
                                ):
                                    gpu_info[word] += 1
                                    break

            return gpu_info
        except RuntimeError as e:
            raise RuntimeError(f"Failed to get AMD GPU information: {str(e)}")

    def get_gpu_generation_and_count(self, timeout: int = 60) -> Dict[str, int]:
        """Get GPU information for all available GPUs on the local node.

        Returns:
            Dict[str, int]: Dictionary with GPU generation as keys and counts as values.

        Raises:
            RuntimeError: If unable to retrieve GPU information.
        """
        gpu_info: Dict[str, int] = {}

        # Try NVIDIA GPUs
        if self.has_nvidia_gpus():
            try:
                nvidia_info = self.get_nvidia_gpu_info(timeout)
                gpu_info.update(nvidia_info)
            except RuntimeError as e:
                logging.warning(f"Failed to get NVIDIA GPU info: {e}")

        # Try AMD GPUs
        if self.has_amd_gpus():
            try:
                amd_info = self.get_amd_gpu_info(timeout)
                gpu_info.update(amd_info)
            except RuntimeError as e:
                logging.warning(f"Failed to get AMD GPU info: {e}")

        # Raise an error if no GPUs were found
        if not gpu_info:
            logging.warning("No GPUs found or unable to retrieve GPU information")

        return gpu_info

    def has_gpu_type(self, gpu_type: str) -> bool:
        """Check if a specific GPU type is available on the local node.

        Args:
            gpu_type (str): The GPU type to check for (e.g., "A100", "MI300X")

        Returns:
            bool: True if the GPU type is available, False otherwise
        """
        try:
            gpu_counts = self.get_gpu_generation_and_count()
            return gpu_type.upper() in [k.upper() for k in gpu_counts.keys()]
        except RuntimeError:
            return False


class SlurmClusterInfo:
    """A class to provide information about the Slurm cluster configuration.

    This class offers methods to query various aspects of a Slurm cluster,
    such as cluster name, available resources, and node configurations.
    """

    def __init__(self, partition: Optional[str] = None):
        """Initialize the Cluster instance.

        Args:
            partition (str, optional): Slurm partition name to filter queries.
                                     If None, queries all partitions.
        """
        self.partition = partition
        self.is_slurm_cluster = False
        if shutil.which("sinfo") is not None:
            self.is_slurm_cluster = self.verify_slurm_available()

    @lru_cache(maxsize=1)
    def verify_slurm_available(self) -> bool:
        """Verify that Slurm commands are available on the system."""
        try:
            subprocess.run(
                ["sinfo", "--version"],
                stdout=subprocess.PIPE,
                stderr=subprocess.PIPE,
                check=True,
            )
            return True
        except (subprocess.SubprocessError, FileNotFoundError):
            return False

    @fs_cache(var_name="SLURM_VERSION")
    def get_slurm_version(self, timeout: int = 60) -> str:
        """Get the slurm version

        ```
        $ sinfo -V
        slurm 24.11.4
        ```

        Returns:
            str: Slurm version as a string: "24.11.4"

        Raises:
            RuntimeError: If unable to retrieve cluster information.
        """
        try:
            slurm_version = run_cli(["sinfo", "-V"], text=True, timeout=timeout)
            return str(slurm_version.strip().split(" ")[1])
        except RuntimeError as e:
            raise RuntimeError(f"Failed to get slurm version: {str(e)}")

    @fs_cache(var_name="SLURM_CLUSTER_NAME")
    def get_cluster_name(self) -> str:
        """Get the name of the Slurm cluster.

        Returns:
            str: The name of the Slurm cluster.

        Raises:
            RuntimeError: If unable to retrieve cluster information.
        """
        try:
            result = subprocess.run(
                ["scontrol", "show", "config"],
                stdout=subprocess.PIPE,
                stderr=subprocess.PIPE,
                text=True,
                check=True,
            )

            for line in result.stdout.split("\n"):
                if "ClusterName" in line:
                    return line.split("=")[1].strip()

            raise RuntimeError("Could not find cluster name in scontrol output")
        except (subprocess.SubprocessError, FileNotFoundError) as e:
            raise RuntimeError(f"Failed to get cluster name: {str(e)}")

    def get_mem_per_node_MB(self) -> int:
        """Get the lowest memory available per node in the cluster.

        Returns:
            int: The memory per node in the cluster.

        Raises:
            RuntimeError: If unable to retrieve node information.
        """
        try:
            cmd = ["sinfo", "-o", "%100m", "--noconvert", "--noheader"]
            if self.partition:
                cmd.extend(["-p", self.partition])

            result = subprocess.run(
                cmd,
                stdout=subprocess.PIPE,
                stderr=subprocess.PIPE,
                text=True,
                check=True,
            )

            logging.debug("Parsing node information...")
            for line in result.stdout.splitlines():
                mem = int(line.strip("+ "))
                return mem
            raise RuntimeError(f"No mem information found in: {result.stdout}")
        except (subprocess.SubprocessError, FileNotFoundError) as e:
            logging.error(f"Failed to get Slurm memory information: {str(e)}")
            raise RuntimeError(f"Failed to get Slurm memory information: {str(e)}")

    def get_cpus_per_node(self) -> int:
        """Get the minimum number of CPUs for each node in the cluster.

        Returns:
            int: The number of CPUs per node, assuming all nodes have the same CPU count.

        Raises:
            RuntimeError: If unable to retrieve node information or if nodes have different CPU counts.
        """
        try:
            cmd = ["sinfo", "-o", "%100c", "--noheader"]
            if self.partition:
                cmd.extend(["-p", self.partition])

            result = subprocess.run(
                cmd,
                stdout=subprocess.PIPE,
                stderr=subprocess.PIPE,
                text=True,
                check=True,
            )

            logging.debug("Parsing node information...")
            for line in result.stdout.splitlines():
                cpus = int(line.strip("+ "))
                return cpus
            raise RuntimeError(f"No CPU information found in: {result.stdout}")
        except (subprocess.SubprocessError, FileNotFoundError) as e:
            logging.error(f"Failed to get CPU information: {str(e)}")
            raise RuntimeError(f"Failed to get CPU information: {str(e)}")

    def get_gpu_generation_and_count(self) -> Dict[str, int]:
        """
        Detects the GPU generation and count per server using `sinfo`.

        Returns:
            dict: A dictionary with GPU generation as keys and counts as values.
        """
        try:
            # Run sinfo command
            cmd = ["sinfo", "-o", "%G"]
            if self.partition:
                cmd.extend(["-p", self.partition])

            result = subprocess.run(
                cmd,
                stdout=subprocess.PIPE,
                stderr=subprocess.PIPE,
                text=True,
                check=True,
            )

            # Parse output
            gpu_info: Dict[str, int] = {}
            logging.debug("Parsing node information...")
            for line in result.stdout.splitlines():
                parts = line.split(":")
                if len(parts) >= 3:
                    gpu_gen = parts[1]
                    gpu_count = int(parts[2].split("(")[0])
                    gpu_info[gpu_gen] = gpu_info.get(gpu_gen, 0) + gpu_count

            return gpu_info
        except (subprocess.SubprocessError, FileNotFoundError) as e:
            logging.error(f"Failed to get GPU information: {str(e)}")
            raise RuntimeError(f"Failed to get GPU information: {str(e)}")

    def get_gpu_generations(self) -> Set[str]:
        """Get the set of GPU generations available in the cluster.

        Returns:
            Set[str]: A set of GPU generation names (e.g., {"A100", "V100", "P100"})

        Raises:
            RuntimeError: If unable to retrieve GPU information.
        """
        try:
            cmd = ["sinfo", "-o", "%G"]
            if self.partition:
                cmd.extend(["-p", self.partition])

            result = subprocess.run(
                cmd,
                stdout=subprocess.PIPE,
                stderr=subprocess.PIPE,
                text=True,
                check=True,
            )

            gpu_generations = set()

            for line in result.stdout.split("\n"):
                if line.strip():
                    parts = line.split(":")
                    if len(parts) >= 2 and not parts[2].isdigit():
                        gpu_generations.add(parts[2].upper())

            if not gpu_generations:
                return set()  # Return empty set if no GPUs found

            return gpu_generations

        except (subprocess.SubprocessError, FileNotFoundError) as e:
            raise RuntimeError(f"Failed to get GPU information: {str(e)}")

    def has_gpu_type(self, gpu_type: str) -> bool:
        """Check if a specific GPU type is available in the cluster.

        Args:
            gpu_type (str): The GPU type to check for (e.g., "A100", "V100")

        Returns:
            bool: True if the GPU type is available, False otherwise
        """
        gpu_counts = self.get_gpu_generation_and_count()
        return gpu_type.upper() in [k.upper() for k in gpu_counts.keys()]

    def get_max_job_lifetime(self) -> str:
        """Get the maximum job lifetime specified in the Slurm configuration.

        Note: MaxJobTime is a global configuration setting, not partition-specific,
        so the partition parameter doesn't affect this method.

        Returns:
            str: The maximum job lifetime in the format "days-hours:minutes:seconds".

        Raises:
            RuntimeError: If unable to retrieve the maximum job lifetime information.
        """
        try:
            result = subprocess.run(
                ["scontrol", "show", "config"],
                stdout=subprocess.PIPE,
                stderr=subprocess.PIPE,
                text=True,
                check=True,
            )

            for line in result.stdout.split("\n"):
                if "MaxJobTime" in line:
                    return line.split("=")[1].strip()

            raise RuntimeError("Could not find MaxJobTime in scontrol output")
        except (subprocess.SubprocessError, FileNotFoundError) as e:
            raise RuntimeError(f"Failed to get maximum job lifetime: {str(e)}")


class AWSClusterInfo:
    def is_aws_cluster(self) -> bool:
        """Check if the cluster is running on AWS.

        Returns:
            bool: True if running on AWS, False otherwise
        """
        try:
            # Check for AWS-specific system files
            result = subprocess.run(
                ["cat", "/sys/devices/virtual/dmi/id/sys_vendor"],
                stdout=subprocess.PIPE,
                stderr=subprocess.PIPE,
                text=True,
            )
            return "amazon" in result.stdout.lower()
        except (subprocess.SubprocessError, FileNotFoundError):
            return False

    def get_aws_nccl_settings(self) -> Dict[str, str]:
        """Get recommended NCCL environment settings for AWS clusters with EFA.

        Returns:
            Dict[str, str]: Dictionary of environment variables and their recommended values
                           for optimal NCCL performance on AWS with EFA.
        """
        if not self.is_aws_cluster():
            return {}

        return {
            "FI_PROVIDER": "efa",
            "FI_EFA_USE_DEVICE_RDMA": "1",
            "NCCL_DEBUG": "INFO",
            "NCCL_PROTO": "simple",
            "NCCL_IB_DISABLE": "1",
            "NCCL_SOCKET_IFNAME": "ens,eth,en",
        }<|MERGE_RESOLUTION|>--- conflicted
+++ resolved
@@ -27,12 +27,9 @@
     tasks_per_node: int
     gpus_per_node: int
     slurm_partition: str
-<<<<<<< HEAD
     account: Optional[str] = None
     qos: Optional[str] = None
     time: Optional[str] = None
-=======
->>>>>>> 1a18951e
 
     def to_json(self) -> str:
         """Convert ResourceShape to JSON format.
@@ -40,21 +37,8 @@
         Returns:
             str: JSON representation of the resource requirements
         """
-<<<<<<< HEAD
         data = {k: v for k, v in self._asdict().items() if v is not None}
         data["mem_gb"] = parse_memory_to_gb(data["memory"])
-=======
-        mem_gb = parse_memory_to_gb(self.memory)
-
-        data = {
-            "cpu_cores": self.cpu_cores,
-            "memory": self.memory,
-            "tasks_per_node": self.tasks_per_node,
-            "mem_gb": mem_gb,
-            "gpus_per_node": self.gpus_per_node,
-            "slurm_partition": self.slurm_partition,
-        }
->>>>>>> 1a18951e
         return json.dumps(data, indent=2)
 
     def to_sbatch(self) -> str:
@@ -109,11 +93,6 @@
             "slurm_partition": self.slurm_partition,
             "cpus_per_task": self.cpu_cores,
             "mem_gb": mem_gb,
-<<<<<<< HEAD
-=======
-            "tasks_per_node": self.tasks_per_node,
-            "gpus_per_node": self.gpus_per_node,
->>>>>>> 1a18951e
         }
         for attr_name in [
             "slurm_partition",
@@ -265,15 +244,11 @@
         return max(total_gpus, 1)  # Ensure at least 1 to avoid division by zero
 
     def get_task_resource_requirements(
-<<<<<<< HEAD
         self,
         partition: str,
         num_gpus: int,
         num_tasks_per_node: int = 1,
         **kwargs,
-=======
-        self, partition: str, num_gpus: int, num_tasks_per_node: int = 1
->>>>>>> 1a18951e
     ) -> ResourceShape:
         """Calculate resource requirements for better GPU packing based on node's GPU configuration.
 
@@ -341,10 +316,7 @@
             memory=sbatch_memory,
             tasks_per_node=num_tasks_per_node,
             gpus_per_node=num_gpus,
-<<<<<<< HEAD
             **kwargs,
-=======
->>>>>>> 1a18951e
         )
 
     def get_array_job_requirements(
