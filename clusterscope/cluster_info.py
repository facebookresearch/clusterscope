--- conflicted
+++ resolved
@@ -321,16 +321,11 @@
 
             cpu_cores_per_task = total_required_cpu_cores_per_task / tasks_per_node
 
-<<<<<<< HEAD
-            # CPU cores per task: Round up to ensure we don't under-allocate
-            cpus_per_task = math.ceil(cpu_cores_per_task)
+            cpus_per_task = math.floor(cpu_cores_per_task)
         else:
             raise ValueError(
                 "gpus_per_task, and cpus_per_task are mutually exclusive, at least 1 required."
             )
-=======
-            cpus_per_task = math.floor(cpu_cores_per_task)
->>>>>>> 60da19ae
 
         # Memory per node: Convert MB to GB and format for Slurm
         # Note: Memory is allocated per node, not per task in most Slurm configurations
