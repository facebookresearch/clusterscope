--- conflicted
+++ resolved
@@ -27,13 +27,6 @@
     tasks_per_node: int
     gpus_per_node: int
     slurm_partition: str
-<<<<<<< HEAD
-    slurm_cmd: Optional[str] = None
-    account: Optional[str] = None
-    qos: Optional[str] = None
-    time: Optional[str] = None
-=======
->>>>>>> 79983111
 
     def to_json(self) -> str:
         """Convert ResourceShape to JSON format.
@@ -41,23 +34,10 @@
         Returns:
             str: JSON representation of the resource requirements
         """
-<<<<<<< HEAD
         data = {k: v for k, v in self._asdict().items() if v is not None}
         data["mem_gb"] = parse_memory_to_gb(data["memory"])
         if self.gpus_per_node == 0:
             data.pop("gpus_per_node")
-=======
-        mem_gb = parse_memory_to_gb(self.memory)
-
-        data = {
-            "cpu_cores": self.cpu_cores,
-            "memory": self.memory,
-            "tasks_per_node": self.tasks_per_node,
-            "mem_gb": mem_gb,
-            "gpus_per_node": self.gpus_per_node,
-            "slurm_partition": self.slurm_partition,
-        }
->>>>>>> 79983111
         return json.dumps(data, indent=2)
 
     def to_sbatch(self) -> str:
@@ -71,20 +51,10 @@
             f"#SBATCH --cpus-per-task={self.cpu_cores}",
             f"#SBATCH --mem={self.memory}",
             f"#SBATCH --ntasks-per-node={self.tasks_per_node}",
-<<<<<<< HEAD
-=======
-            f"#SBATCH --gres=gpu:{self.gpus_per_node}",
->>>>>>> 79983111
             f"#SBATCH --partition={self.slurm_partition}",
         ]
         if self.gpus_per_node > 0:
             lines.append(f"#SBATCH --gres=gpu:{self.gpus_per_node}")
-        for attr_name in ["account", "qos", "time"]:
-            value = getattr(self, attr_name)
-            if value is not None:
-                lines.append(f"#SBATCH --{attr_name}={value}")
-        if self.slurm_cmd is not None:
-            lines.append(self.slurm_cmd)
         return "\n".join(lines)
 
     def to_srun(self) -> str:
@@ -98,11 +68,10 @@
             f"--cpus-per-task={self.cpu_cores}",
             f"--mem={self.memory}",
             f"--ntasks-per-node={self.tasks_per_node}",
-            f"--gres=gpu:{self.gpus_per_node}",
             f"--partition={self.slurm_partition}",
-<<<<<<< HEAD
-=======
         ]
+        if self.gpus_per_node > 0:
+            cmd_parts.append(f"--gres=gpu:{self.gpus_per_node}")
         return " ".join(cmd_parts)
 
     def to_salloc(self) -> str:
@@ -116,18 +85,10 @@
             f"--cpus-per-task={self.cpu_cores}",
             f"--mem={self.memory}",
             f"--ntasks-per-node={self.tasks_per_node}",
-            f"--gres=gpu:{self.gpus_per_node}",
             f"--partition={self.slurm_partition}",
->>>>>>> 79983111
         ]
         if self.gpus_per_node > 0:
             cmd_parts.append(f"--gres=gpu:{self.gpus_per_node}")
-        for attr_name in ["account", "qos", "time"]:
-            value = getattr(self, attr_name)
-            if value is not None:
-                cmd_parts.append(f"--{attr_name}={value}")
-        if self.slurm_cmd is not None:
-            cmd_parts.append(self.slurm_cmd)
         return " ".join(cmd_parts)
 
     def to_submitit(self) -> str:
@@ -139,21 +100,12 @@
         mem_gb = parse_memory_to_gb(self.memory)
 
         params = {
-            "slurm_partition": self.slurm_partition,
             "cpus_per_task": self.cpu_cores,
             "mem_gb": mem_gb,
-<<<<<<< HEAD
-=======
-            "tasks_per_node": self.tasks_per_node,
-            "gpus_per_node": self.gpus_per_node,
->>>>>>> 79983111
         }
         attrs = [
             "slurm_partition",
             "tasks_per_node",
-            "account",
-            "qos",
-            "time",
         ]
         if self.gpus_per_node > 0:
             attrs.append("gpus_per_node")
@@ -300,16 +252,11 @@
         return max(total_gpus, 1)  # Ensure at least 1 to avoid division by zero
 
     def get_task_resource_requirements(
-<<<<<<< HEAD
         self,
         partition: str,
         gpus_per_node: int,
         num_tasks_per_node: int = 1,
         cpus_per_node: int = 0,
-        **kwargs,
-=======
-        self, partition: str, num_gpus: int, num_tasks_per_node: int = 1
->>>>>>> 79983111
     ) -> ResourceShape:
         """Calculate resource requirements for better GPU packing based on node's GPU configuration.
 
@@ -366,18 +313,10 @@
 
         return ResourceShape(
             slurm_partition=partition,
-<<<<<<< HEAD
             cpu_cores=cpu_cores,
             memory=memory,
             tasks_per_node=num_tasks_per_node,
             gpus_per_node=gpus_per_node,
-            **kwargs,
-=======
-            cpu_cores=sbatch_cpu_cores,
-            memory=sbatch_memory,
-            tasks_per_node=num_tasks_per_node,
-            gpus_per_node=num_gpus,
->>>>>>> 79983111
         )
 
     def get_array_job_requirements(
