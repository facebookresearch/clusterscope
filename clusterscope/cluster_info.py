--- conflicted
+++ resolved
@@ -4,17 +4,11 @@
 # This source code is licensed under the license found in the
 # LICENSE file in the root directory of this source tree.
 import logging
-<<<<<<< HEAD
 import platform
 import shutil
 import subprocess
 from collections import defaultdict
-=======
-import shutil
-import subprocess
-from collections import defaultdict
 from functools import lru_cache
->>>>>>> 1c5abcde
 from typing import Dict, Set
 
 from clusterscope.cache import fs_cache
@@ -25,10 +19,7 @@
         self.local_node_info = LocalNodeInfo()
         self.slurm_cluster_info = SlurmClusterInfo()
         self.is_slurm_cluster = self.slurm_cluster_info.verify_slurm_available()
-<<<<<<< HEAD
-=======
         self.has_nvidia_gpus = self.local_node_info.has_nvidia_gpus()
->>>>>>> 1c5abcde
         self.aws_cluster_info = AWSClusterInfo()
 
     def get_cluster_name(self) -> str:
@@ -62,11 +53,7 @@
         return self.local_node_info.get_cpu_count()
 
     def get_mem_per_node(self) -> int:
-<<<<<<< HEAD
-        """Get the minimum memory available per node in the cluster in MB. Returns 0 if not a Slurm cluster.
-=======
         """Return the lowest amount of mem configured across all nodes in the cluster. Returns 0 if not a Slurm cluster.
->>>>>>> 1c5abcde
 
         Returns:
             int: The memory per node in the cluster.
@@ -83,7 +70,6 @@
         """
         if self.is_slurm_cluster:
             return self.slurm_cluster_info.get_gpu_generation_and_count()
-<<<<<<< HEAD
         return self.local_node_info.get_gpu_generation_and_count()
 
 
@@ -126,35 +112,6 @@
 
 
 class LinuxInfo:
-=======
-        if self.has_nvidia_gpus:
-            return self.local_node_info.get_gpu_generation_and_count()
-        return {}
-
-
-class LocalNodeInfo:
-    """A class to provide information about the local node.
-
-    This class offers methods to query various aspects of the local node,
-    such as CPU and GPU information.
-    """
-
-    @lru_cache(maxsize=1)
-    def has_nvidia_gpus(self) -> bool:
-        """Verify that nvidia GPU is available on the system."""
-        try:
-            subprocess.run(
-                ["nvidia-smi"],
-                stdout=subprocess.PIPE,
-                stderr=subprocess.PIPE,
-                check=True,
-            )
-            return True
-        except FileNotFoundError:
-            return False
-
-    @fs_cache(var_name="LOCAL_NODE_CPU_COUNT")
->>>>>>> 1c5abcde
     def get_cpu_count(self, timeout: int = 60) -> int:
         """Get the number of CPUs on the local node.
 
@@ -173,10 +130,7 @@
         except (subprocess.SubprocessError, FileNotFoundError) as e:
             raise RuntimeError(f"Failed to get CPU information: {str(e)}")
 
-<<<<<<< HEAD
-=======
     @fs_cache(var_name="LOCAL_NODE_MEM")
->>>>>>> 1c5abcde
     def get_mem(self, timeout: int = 60) -> int:
         """Get the amount of memory on the local node.
 
@@ -197,7 +151,6 @@
         except (subprocess.SubprocessError, FileNotFoundError) as e:
             raise RuntimeError(f"Failed to get memory information: {str(e)}")
 
-<<<<<<< HEAD
 
 class LocalNodeInfo:
     """A class to provide information about the local node.
@@ -240,8 +193,6 @@
             return DarwinInfo().get_mem(timeout)
         raise RuntimeError(f"Unsupported system: {system}")
 
-=======
->>>>>>> 1c5abcde
     def get_gpu_generation_and_count(self, timeout: int = 60) -> Dict[str, int]:
         """Get the number of GPUs on the local node.
 
@@ -251,10 +202,7 @@
         Raises:
             RuntimeError: If unable to retrieve GPU information.
         """
-<<<<<<< HEAD
-=======
         assert self.has_nvidia_gpus() is True
->>>>>>> 1c5abcde
         try:
             result = subprocess.check_output(
                 ["nvidia-smi", "--query-gpu=gpu_name", "--format=csv,noheader"],
@@ -286,10 +234,7 @@
         if shutil.which("sinfo") is not None:
             self.is_slurm_cluster = self.verify_slurm_available()
 
-<<<<<<< HEAD
-=======
     @lru_cache(maxsize=1)
->>>>>>> 1c5abcde
     def verify_slurm_available(self) -> bool:
         """Verify that Slurm commands are available on the system."""
         try:
@@ -356,11 +301,7 @@
 
     @fs_cache(var_name="SLURM_MEM_PER_NODE")
     def get_mem_per_node(self) -> int:
-<<<<<<< HEAD
-        """Get the minimum memory available per node in the cluster.
-=======
         """Get the lowest memory available per node in the cluster.
->>>>>>> 1c5abcde
 
         Returns:
             int: The memory per node in the cluster.
@@ -385,7 +326,6 @@
         except (subprocess.SubprocessError, FileNotFoundError) as e:
             logging.error(f"Failed to get Slurm memory information: {str(e)}")
             raise RuntimeError(f"Failed to get Slurm memory information: {str(e)}")
-<<<<<<< HEAD
 
     @fs_cache(var_name="SLURM_CPUS_PER_NODE")
     def get_cpus_per_node(self) -> int:
@@ -406,28 +346,6 @@
                 check=True,
             )
 
-=======
-
-    @fs_cache(var_name="SLURM_CPUS_PER_NODE")
-    def get_cpus_per_node(self) -> int:
-        """Get the minimum number of CPUs for each node in the cluster.
-
-        Returns:
-            int: The number of CPUs per node, assuming all nodes have the same CPU count.
-
-        Raises:
-            RuntimeError: If unable to retrieve node information or if nodes have different CPU counts.
-        """
-        try:
-            result = subprocess.run(
-                ["sinfo", "-o", "%100c", "--noheader"],
-                stdout=subprocess.PIPE,
-                stderr=subprocess.PIPE,
-                text=True,
-                check=True,
-            )
-
->>>>>>> 1c5abcde
             logging.debug("Parsing node information...")
             for line in result.stdout.splitlines():
                 cpus = int(line.strip("+ "))
