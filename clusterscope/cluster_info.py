# Copyright (c) Meta Platforms, Inc. and affiliates.
# All rights reserved.

# This source code is licensed under the license found in the
# LICENSE file in the root directory of this source tree.
import json
import logging
import math
import os
import platform
import shutil
import subprocess
from collections import defaultdict
from functools import lru_cache
from typing import Dict, NamedTuple, Optional, Set

from clusterscope.cache import fs_cache
from clusterscope.parser import parse_memory_to_gb
from clusterscope.shell import run_cli


class ResourceShape(NamedTuple):
    """Represents resource requirements for a job in Slurm SBATCH format."""

    cpus_per_task: int
    memory: str
    tasks_per_node: int
    slurm_partition: str
    nodes: int
    gpus_per_task: Optional[int] = None

    def to_dict(self) -> dict:
        data = {k: v for k, v in self._asdict().items() if v is not None}
        data["mem_gb"] = parse_memory_to_gb(data["memory"])
        if self.gpus_per_task == 0:
            data.pop("gpus_per_task")
        return data

    def to_json(self) -> str:
        """Convert ResourceShape to JSON format.

        Returns:
            str: JSON representation of the resource requirements
        """
        return json.dumps(self.to_dict(), indent=2)

    def to_sbatch(self) -> str:
        """Convert ResourceShape to SBATCH script format.

        Returns:
            str: SBATCH script with resource directives
        """
        lines = [
            f"#SBATCH --cpus-per-task={self.cpus_per_task}",
            f"#SBATCH --mem={self.memory}",
            f"#SBATCH --ntasks-per-node={self.tasks_per_node}",
            f"#SBATCH --partition={self.slurm_partition}",
        ]
        if self.gpus_per_task and self.gpus_per_task > 0:
            lines.append(f"#SBATCH --gpus-per-task={self.gpus_per_task}")
        return "\n".join(lines)

    def to_srun(self) -> str:
        """Convert ResourceShape to srun command format.

        Returns:
            str: srun command with resource specifications
        """
        cmd_parts = [
            f"--cpus-per-task={self.cpus_per_task}",
            f"--mem={self.memory}",
            f"--ntasks-per-node={self.tasks_per_node}",
            f"--partition={self.slurm_partition}",
        ]
        if self.gpus_per_task and self.gpus_per_task > 0:
            cmd_parts.append(f"--gpus-per-task={self.gpus_per_task}")
        return " ".join(cmd_parts)

    def to_submitit(self) -> str:
        """Convert ResourceShape to submitit parameters format.

        Returns:
            str: JSON representation of submitit parameters
        """
        mem_gb = parse_memory_to_gb(self.memory)

        params = {
            "cpus_per_task": self.cpus_per_task,
            "mem_gb": mem_gb,
        }
        attrs = [
            "slurm_partition",
            "tasks_per_node",
        ]
        if self.gpus_per_task and self.gpus_per_task > 0:
            attrs.append("gpus_per_task")
        for attr_name in attrs:
            value = getattr(self, attr_name)
            if value is not None:
                params[attr_name] = value
        return json.dumps(params, indent=2)


class GPUInfo(NamedTuple):
    """Represents resource requirements for a job in Slurm SBATCH format."""

    gpu_gen: str
    gpu_count: int
    vendor: str
    partition: Optional[str] = None


<<<<<<< HEAD
class MemInfo(NamedTuple):
    """Represents memory information for a host."""

    mem_total_MB: int
    mem_total_GB: int
    partition: Optional[str] = None


=======
>>>>>>> a506267f
# Common NVIDIA GPU types
NVIDIA_GPU_TYPES = {
    "A100": "A100",
    "A40": "A40",
    "A30": "A30",
    "A10": "A10",
    "V100": "V100",
    "P100": "P100",
    "T4": "T4",
    "H100": "H100",
    "H200": "H200",
}

# Common AMD GPU types
AMD_GPU_TYPES = {
    "MI300X": "MI300X",
    "MI300A": "MI300A",
    "MI300": "MI300",
    "MI250X": "MI250X",
    "MI210": "MI210",
    "MI100": "MI100",
    "RX7900XTX": "RX 7900",
    "RX6900XT": "RX 6900",
}


class UnifiedInfo:
    def __init__(self, partition: Optional[str] = None):
        """Initialize the UnifiedInfo instance.

        Args:
            partition (str, optional): Slurm partition name to filter queries.
                                     If None, queries all partitions.
        """
        self.partition = partition
        self.local_node_info = LocalNodeInfo()
        self.slurm_cluster_info = SlurmClusterInfo(partition=partition)
        self.is_slurm_cluster = self.slurm_cluster_info.verify_slurm_available()
        self.has_nvidia_gpus = self.local_node_info.has_nvidia_gpus()
        self.has_amd_gpus = self.local_node_info.has_amd_gpus()
        self.aws_cluster_info = AWSClusterInfo()

    def get_cluster_name(self) -> str:
        """Get the name of the Slurm cluster. Returns `local-node` if not a Slurm cluster.

        Returns:
            str: The name of the Slurm cluster.
        """
        if self.is_slurm_cluster:
            return self.slurm_cluster_info.get_cluster_name()
        if "GITHUB_ACTIONS" in os.environ:
            return "github"
        if platform.system() == "Darwin":
            return "macos"
        return "local-node"

    def get_tmp_dir(self) -> str:
        """Get the TMP directory for the current cluster.

        Returns:
            str: The TMP directory for the current cluster.
        """
        if self.is_slurm_cluster and "SLURM_JOB_ID" in os.environ:
            return self.slurm_cluster_info.get_tmp_dir()
        return self.local_node_info.get_tmp_dir()

    def get_slurm_version(self) -> str:
        """Get the slurm version. Returns `0` if not a Slurm cluster.

        Returns:
            str: Slurm version as a string: "24.11.4"
        """
        if self.is_slurm_cluster:
            return self.slurm_cluster_info.get_slurm_version()
        return "0"

    def get_cpus_per_node(self) -> int:
        """Get the number of CPUs for each node in the cluster. Returns 0 if not a Slurm cluster.

        Returns:
            int: The number of CPUs per node, assuming all nodes have the same CPU count.
        """
        if self.is_slurm_cluster:
            return self.slurm_cluster_info.get_cpus_per_node()
        return self.local_node_info.get_cpu_count()

    def get_mem_per_node_MB(self) -> list[MemInfo] | MemInfo:
        """Return the lowest amount of mem configured across all nodes in the cluster. Returns 0 if not a Slurm cluster.

        Returns:
            int: The memory per node in the cluster.
        """
        if self.is_slurm_cluster:
            return self.slurm_cluster_info.get_mem_per_node_MB()
        return self.local_node_info.get_mem_MB()

    def get_gpu_generation_and_count(self) -> list[GPUInfo]:
        """Get the number of GPUs on the slurm cluster node.

        Returns:
            dict: A dictionary with GPU generation as keys and counts as values.
        """
        if self.is_slurm_cluster:
            return self.slurm_cluster_info.get_gpu_generation_and_count()
        if self.has_nvidia_gpus or self.has_amd_gpus:
            return self.local_node_info.get_gpu_generation_and_count()
        return []

    def has_gpu_type(self, gpu_type: str) -> bool:
        """Check if a specific GPU type is available.

        Args:
            gpu_type (str): The GPU type to check for (e.g., "A100", "MI300X", "V100")

        Returns:
            bool: True if the GPU type is available, False otherwise
        """
        if self.is_slurm_cluster:
            return self.slurm_cluster_info.has_gpu_type(gpu_type)
        else:
            return self.local_node_info.has_gpu_type(gpu_type)

    def get_total_gpus_per_node(self) -> int:
        """Get the total number of GPUs available per node.

        Returns:
            int: Total number of GPUs per node. Returns 8 as default if no GPUs are detected.
        """
        gpus = self.get_gpu_generation_and_count()
        if not gpus:
            # Default to 8 if no GPUs detected (common configuration)
            return 8

        # Sum all GPU counts across different types
        total_gpus = sum([g.gpu_count for g in gpus])
        return max(total_gpus, 1)  # Ensure at least 1 to avoid division by zero

    def get_task_resource_requirements(
        self,
        partition: str,
        cpus_per_task: Optional[int] = None,
        gpus_per_task: Optional[int] = None,
        tasks_per_node: int = 1,
        nodes: int = 1,
    ) -> ResourceShape:
        """Calculate resource requirements for better GPU packing based on node's GPU configuration.

        Uses proportional allocation of node resources per GPU based on the node's total GPU count.
        For the maximum GPU count, returns all available node resources.
        Returns values in Slurm SBATCH format for direct use in job scripts.

        NOTE: For array jobs, use get_array_job_requirements() instead, which provides
        per-array-element resource allocation.

        Args:
            (mutually exclusive, at least 1 required):
                cpus_per_task (int): Total number of CPUs required per task (1 to max available)
                gpus_per_task (int): Total number of GPUs required per task (1 to max available)
            tasks_per_node (int): Number of tasks to run per node (default: 1)

        Returns:
            ResourceShape: Tuple containing CPU cores per task (int), memory per node (str),
                          and tasks per node (int)
        """
        assert not (
            gpus_per_task is None and cpus_per_task is None
        ), "gpus_per_task, and cpus_per_task are mutually exclusive, at least 1 required"
        if tasks_per_node < 1:
            raise ValueError("tasks_per_node must be at least 1")

        self.partition = partition
        total_cpus_per_node = self.get_cpus_per_node()
        mem_per_node = self.get_mem_per_node_MB()
        total_ram_per_node = (
            mem_per_node[0] if isinstance(mem_per_node, list) else mem_per_node
        )

        # CPU Request
        if cpus_per_task is not None:
            ram_mb_per_cpu = total_ram_per_node.mem_total_MB / total_cpus_per_node
            total_required_ram_mb = math.floor(
                ram_mb_per_cpu * cpus_per_task * tasks_per_node
            )
        # GPU Request
        elif gpus_per_task is not None:
            total_gpus_per_node = self.get_total_gpus_per_node()

            cpu_cores_per_gpu = total_cpus_per_node / total_gpus_per_node
            total_required_cpu_cores_per_task = math.floor(
                cpu_cores_per_gpu * gpus_per_task
            )

            ram_mb_per_gpu = total_ram_per_node.mem_total_MB / total_gpus_per_node
            total_required_ram_mb = math.floor(
                ram_mb_per_gpu * gpus_per_task * tasks_per_node
            )

            cpu_cores_per_task = total_required_cpu_cores_per_task / tasks_per_node

            cpus_per_task = math.floor(cpu_cores_per_task)
        else:
            raise ValueError(
                "gpus_per_task, and cpus_per_task are mutually exclusive, at least 1 required."
            )

        # Memory per node: Convert MB to GB and format for Slurm
        # Note: Memory is allocated per node, not per task in most Slurm configurations
        required_ram_gb = total_required_ram_mb // 1024
        # Default to GB for higher precision
        memory = f"{required_ram_gb:.0f}G"

        return ResourceShape(
            slurm_partition=partition,
            cpus_per_task=cpus_per_task,
            gpus_per_task=gpus_per_task,
            memory=memory,
            tasks_per_node=tasks_per_node,
            nodes=nodes,
        )


class DarwinInfo:
    def get_cpu_count(self, timeout: int = 60) -> int:
        """Get the number of CPUs on the local node.

        Returns:
            int: The number of CPUs on the local node.

        Raises:
            RuntimeError: If unable to retrieve CPU information.
        """
        try:
            result = run_cli(["sysctl", "-n", "hw.ncpu"], text=True, timeout=timeout)
            return int(result.strip())
        except RuntimeError as e:
            raise RuntimeError(f"Failed to get CPU information: {str(e)}")

    def get_mem_MB(self, timeout: int = 60) -> MemInfo:
        """Get the amount of memory on the local node.

        Returns:
            int: The amount of memory on the local node.

        Raises:
            RuntimeError: If unable to retrieve memory information.
        """
        try:
            result = run_cli(["sysctl", "-n", "hw.memsize"], text=True, timeout=timeout)
            mem_total_MB = int(result.strip()) // 1024 // 1024
            return MemInfo(
                mem_total_MB=mem_total_MB,
                mem_total_GB=mem_total_MB // 1024,
            )
        except RuntimeError as e:
            raise RuntimeError(f"Failed to get memory information: {str(e)}")


class LinuxInfo:
    def get_cpu_count(self, timeout: int = 60) -> int:
        """Get the number of CPUs on the local node.

        Returns:
            int: The number of CPUs on the local node.

        Raises:
            RuntimeError: If unable to retrieve CPU information.
        """
        try:
            result = run_cli(["nproc", "--all"], text=True, timeout=timeout)
            return int(result.strip())
        except RuntimeError as e:
            raise RuntimeError(f"Failed to get CPU information: {str(e)}")

    def get_mem_MB(self, timeout: int = 60) -> MemInfo:
        """Get the amount of memory on the local node.

        Returns:
            int: The amount of memory on the local node.

        Raises:
            RuntimeError: If unable to retrieve memory information.
        """
        try:
            result = run_cli(["free", "-m"], text=True, timeout=timeout)
            for line in result.strip().split("\n"):
                if "Mem:" in line:
                    parts = line.split()
                    mem_total_MB = int(parts[1])
                    return MemInfo(
                        mem_total_MB=mem_total_MB,
                        mem_total_GB=mem_total_MB // 1024,
                    )
            raise RuntimeError("Could not find memory information in free output")
        except RuntimeError as e:
            raise RuntimeError(f"Failed to get memory information: {str(e)}")


class LocalNodeInfo:
    """A class to provide information about the local node.

    This class offers methods to query various aspects of the local node,
    such as CPU and GPU information.
    """

    @lru_cache(maxsize=1)
    def has_nvidia_gpus(self) -> bool:
        """Verify that nvidia GPU is available on the system."""
        try:
            subprocess.run(
                ["nvidia-smi"],
                stdout=subprocess.PIPE,
                stderr=subprocess.PIPE,
                check=True,
            )
            return True
        except (FileNotFoundError, subprocess.CalledProcessError):
            return False

    @lru_cache(maxsize=1)
    def has_amd_gpus(self) -> bool:
        """Verify that AMD GPU is available on the system."""
        try:
            subprocess.run(
                ["rocm-smi"],
                stdout=subprocess.PIPE,
                stderr=subprocess.PIPE,
                check=True,
            )
            return True
        except (FileNotFoundError, subprocess.CalledProcessError):
            return False

    def get_cpu_count(self, timeout: int = 60) -> int:
        """Get the number of CPUs on the local node.

        Returns:
            int: The number of CPUs on the local node.

        Raises:
            RuntimeError: If unable to retrieve CPU information.
        """
        system = platform.system()
        if system == "Linux":
            return LinuxInfo().get_cpu_count(timeout)
        if system == "Darwin":
            return DarwinInfo().get_cpu_count(timeout)
        raise RuntimeError(f"Unsupported system: {system}")

    def get_mem_MB(self, timeout: int = 60) -> MemInfo:
        """Get the amount of memory on the local node.

        Returns:
            int: The amount of memory on the local node.

        Raises:
            RuntimeError: If unable to retrieve memory information.
        """
        system = platform.system()
        if system == "Linux":
            mem = LinuxInfo().get_mem_MB(timeout)
        elif system == "Darwin":
            mem = DarwinInfo().get_mem_MB(timeout)
        else:
            raise RuntimeError(f"Unsupported system: {system}")
        assert 0 < mem.mem_total_MB <= 10**12, f"Likely invalid memory: {mem}"
        return mem

    def get_nvidia_gpu_info(self, timeout: int = 60) -> list[GPUInfo]:
        """Get NVIDIA GPU information using nvidia-smi."""
        # Check if NVIDIA GPUs are available
        if not self.has_nvidia_gpus():
            try:
                # Try to run nvidia-smi command
                result = run_cli(
                    ["nvidia-smi", "--query-gpu=gpu_name", "--format=csv,noheader"],
                    text=True,
                    timeout=timeout,
                )
            except RuntimeError:
                raise RuntimeError("No NVIDIA GPUs found")
        try:
            result = run_cli(
                ["nvidia-smi", "--query-gpu=gpu_name,count", "--format=csv,noheader"],
                text=True,
                timeout=timeout,
            )

            gpu_info: Dict[str, int] = defaultdict(int)
            lines = result.strip().split("\n")
            all_lines = set()
            for line in lines:
                if line in all_lines:
                    continue
                all_lines.add(line)
                if ", " not in line:
                    continue
                gpu_gen = ""
                gpu_name_upper, count = line.split(", ")
                gpu_name_upper = gpu_name_upper.strip().upper()
                count_parsed = int(count)

                # Check for known NVIDIA GPU types
                found_gpu = False
                for gpu_key, gpu_pattern in NVIDIA_GPU_TYPES.items():
                    if gpu_pattern in gpu_name_upper:
                        gpu_gen = gpu_key
                        found_gpu = True
                        break

                # If no known GPU type was found
                if not found_gpu:
                    # Generic fallback - try to extract model number
                    words = gpu_name_upper.split()
                    for word in words:
                        if any(char.isdigit() for char in word) and len(word) > 2:
                            gpu_gen = word
                            break

                # If no GPU generation was found, use the full name
                if not found_gpu and gpu_gen == "":
                    gpu_gen = gpu_name_upper
<<<<<<< HEAD

                gpu_info[gpu_gen] += count_parsed

=======

                gpu_info[gpu_gen] += count_parsed

>>>>>>> a506267f
            return [
                GPUInfo(gpu_gen=gpu_gen, gpu_count=count, vendor="nvidia")
                for gpu_gen, count in gpu_info.items()
            ]
        except RuntimeError as e:
            raise RuntimeError(f"Failed to get NVIDIA GPU information: {str(e)}")

    def get_amd_gpu_info(self, timeout: int = 60) -> list[GPUInfo]:
        """Get AMD GPU information using rocm-smi."""
        # Check if AMD GPUs are available
        if not self.has_amd_gpus():
            try:
                # Try to run rocm-smi command
                result = run_cli(
                    ["rocm-smi", "--showproductname"],
                    text=True,
                    timeout=timeout,
                )
            except RuntimeError:
                raise RuntimeError("No AMD GPUs found")
        try:
            result = run_cli(
                ["rocm-smi", "--showproductname"], text=True, timeout=timeout
            )

            gpu_info: Dict[str, int] = defaultdict(int)
            for line in result.strip().split("\n"):
                if "GPU" in line and ":" in line:
                    # Parse lines like "GPU[0]: AMD Instinct MI300X"
                    parts = line.split(":")
                    if len(parts) >= 2:
                        gpu_name = parts[1].strip()
                        # Extract GPU generation from full name
                        # Examples: "AMD Instinct MI300X" -> "MI300X"
                        #          "AMD Instinct MI250X" -> "MI250X"
                        #          "AMD Radeon RX 7900 XTX" -> "RX7900XTX"
                        gpu_name_upper = gpu_name.upper()

                        # Check for known AMD GPU types
                        found_gpu = False
                        for gpu_key, gpu_pattern in AMD_GPU_TYPES.items():
                            if gpu_pattern in gpu_name_upper:
                                gpu_gen = gpu_key
                                found_gpu = True
                                break

                        # If no known GPU type was found
                        if not found_gpu:
                            # Generic fallback - try to extract model number
                            words = gpu_name_upper.split()
                            for word in words:
                                if (
                                    any(char.isdigit() for char in word)
                                    and len(word) > 2
                                ):
                                    gpu_gen = word
                                    found_gpu = True
                                    break

                        if not found_gpu and gpu_gen is None:
                            gpu_gen = gpu_name_upper

                        gpu_info[gpu_gen] += 1
            return [
                GPUInfo(gpu_gen=gpu_gen, gpu_count=count, vendor="amd")
                for gpu_gen, count in gpu_info.items()
            ]
        except RuntimeError as e:
            raise RuntimeError(f"Failed to get AMD GPU information: {str(e)}")

    def get_gpu_generation_and_count(self, timeout: int = 60) -> list[GPUInfo]:
        """Get GPU information for all available GPUs on the local node.

        Returns:
            Dict[str, int]: Dictionary with GPU generation as keys and counts as values.

        Raises:
            RuntimeError: If unable to retrieve GPU information.
        """
        gpu_info = []

        # Try NVIDIA GPUs
        if self.has_nvidia_gpus():
            try:
                nvidia_info = self.get_nvidia_gpu_info(timeout)
                gpu_info.extend(nvidia_info)
            except RuntimeError as e:
                logging.warning(f"Failed to get NVIDIA GPU info: {e}")

        # Try AMD GPUs
        if self.has_amd_gpus():
            try:
                amd_info = self.get_amd_gpu_info(timeout)
                gpu_info.extend(amd_info)
            except RuntimeError as e:
                logging.warning(f"Failed to get AMD GPU info: {e}")

        # Raise an error if no GPUs were found
        if not gpu_info:
            logging.warning("No GPUs found or unable to retrieve GPU information")

        return gpu_info

    def has_gpu_type(self, gpu_type: str) -> bool:
        """Check if a specific GPU type is available on the local node.

        Args:
            gpu_type (str): The GPU type to check for (e.g., "A100", "MI300X")

        Returns:
            bool: True if the GPU type is available, False otherwise
        """
        try:
            gpus = self.get_gpu_generation_and_count()
            return gpu_type.upper() in [g.gpu_gen for g in gpus]
        except RuntimeError:
            return False

    def get_tmp_dir(self) -> str:
        return "/tmp"


class SlurmClusterInfo:
    """A class to provide information about the Slurm cluster configuration.

    This class offers methods to query various aspects of a Slurm cluster,
    such as cluster name, available resources, and node configurations.
    """

    def __init__(self, partition: Optional[str] = None):
        """Initialize the Cluster instance.

        Args:
            partition (str, optional): Slurm partition name to filter queries.
                                     If None, queries all partitions.
        """
        self.partition = partition
        self.is_slurm_cluster = False
        if shutil.which("sinfo") is not None:
            self.is_slurm_cluster = self.verify_slurm_available()

    @lru_cache(maxsize=1)
    def verify_slurm_available(self) -> bool:
        """Verify that Slurm commands are available on the system."""
        try:
            subprocess.run(
                ["sinfo", "--version"],
                stdout=subprocess.PIPE,
                stderr=subprocess.PIPE,
                check=True,
            )
            return True
        except (subprocess.SubprocessError, FileNotFoundError):
            return False

    def get_tmp_dir(self) -> str:
        return f"/scratch/slurm_tmpdir/{os.environ['SLURM_JOB_ID']}/"

    @fs_cache(var_name="SLURM_VERSION")
    def get_slurm_version(self, timeout: int = 60) -> str:
        """Get the slurm version

        ```
        $ sinfo -V
        slurm 24.11.4
        ```

        Returns:
            str: Slurm version as a string: "24.11.4"

        Raises:
            RuntimeError: If unable to retrieve cluster information.
        """
        try:
            slurm_version = run_cli(["sinfo", "-V"], text=True, timeout=timeout)
            return str(slurm_version.strip().split(" ")[1])
        except RuntimeError as e:
            raise RuntimeError(f"Failed to get slurm version: {str(e)}")

    @fs_cache(var_name="SLURM_CLUSTER_NAME")
    def get_cluster_name(self) -> str:
        """Get the name of the Slurm cluster.

        Returns:
            str: The name of the Slurm cluster.

        Raises:
            RuntimeError: If unable to retrieve cluster information.
        """
        try:
            result = subprocess.run(
                ["scontrol", "show", "config"],
                stdout=subprocess.PIPE,
                stderr=subprocess.PIPE,
                text=True,
                check=True,
            )

            for line in result.stdout.split("\n"):
                if "ClusterName" in line:
                    return line.split("=")[1].strip()

            raise RuntimeError("Could not find cluster name in scontrol output")
        except (subprocess.SubprocessError, FileNotFoundError) as e:
            raise RuntimeError(f"Failed to get cluster name: {str(e)}")

    def get_mem_per_node_MB(self) -> list[MemInfo]:
        """Get the lowest memory available per node in the cluster.

        Returns:
            int: The memory per node in the cluster.

        Raises:
            RuntimeError: If unable to retrieve node information.
        """
        try:
            cmd = ["sinfo", "-o", "%100m,%100P", "--noconvert", "--noheader"]
            if self.partition:
                cmd.extend(["-p", self.partition])

            result = subprocess.run(
                cmd,
                stdout=subprocess.PIPE,
                stderr=subprocess.PIPE,
                text=True,
                check=True,
            )

            logging.debug("Parsing node information...")
            results = []
            for line in result.stdout.splitlines():
                mem, partition = line.split(",")
                mem_MB = int(mem.strip("+ "))
                results.append(
                    MemInfo(
                        mem_total_MB=mem_MB,
                        mem_total_GB=mem_MB // 1024,
                        partition=partition.strip("* "),
                    )
                )
            return results
            raise RuntimeError(f"No mem information found in: {result.stdout}")
        except (subprocess.SubprocessError, FileNotFoundError) as e:
            logging.error(f"Failed to get Slurm memory information: {str(e)}")
            raise RuntimeError(f"Failed to get Slurm memory information: {str(e)}")

    def get_cpus_per_partition(self) -> list[tuple[int, str]]:
        """Get the minimum number of CPUs for each node in the cluster.

        Returns:
            int: The number of CPUs per node, assuming all nodes have the same CPU count.

        Raises:
            RuntimeError: If unable to retrieve node information or if nodes have different CPU counts.
        """
        try:
            cmd = ["sinfo", "-o", "%100c,%100n", "--noheader"]

            result = subprocess.run(
                cmd,
                stdout=subprocess.PIPE,
                stderr=subprocess.PIPE,
                text=True,
                check=True,
            )
            response = []

            logging.debug("Parsing node information...")
            for line in result.stdout.splitlines():
                cpus, partition = line.split(",")
                parsed_cpus = int(cpus.strip(" "))
                partition = str(partition.strip("* "))
                response.append((parsed_cpus, partition))
            return response
        except (subprocess.SubprocessError, FileNotFoundError) as e:
            logging.error(f"Failed to get CPU information: {str(e)}")
            raise RuntimeError(f"Failed to get CPU information: {str(e)}")

    def get_cpus_per_node(self) -> int:
        """Get the minimum number of CPUs for each node in the cluster.

        Returns:
            int: The number of CPUs per node, assuming all nodes have the same CPU count.

        Raises:
            RuntimeError: If unable to retrieve node information or if nodes have different CPU counts.
        """
        try:
            cmd = ["sinfo", "-o", "%100c", "--noheader"]
            if self.partition:
                cmd.extend(["-p", self.partition])

            result = subprocess.run(
                cmd,
                stdout=subprocess.PIPE,
                stderr=subprocess.PIPE,
                text=True,
                check=True,
            )

            logging.debug("Parsing node information...")
            for line in result.stdout.splitlines():
                cpus = int(line.strip("+ "))
                return cpus
            raise RuntimeError(f"No CPU information found in: {result.stdout}")
        except (subprocess.SubprocessError, FileNotFoundError) as e:
            logging.error(f"Failed to get CPU information: {str(e)}")
            raise RuntimeError(f"Failed to get CPU information: {str(e)}")

    def get_gpu_generation_and_count(self) -> list[GPUInfo]:
        """
        Detects the GPU generation and count per server using `sinfo`.

        Returns:
            dict: A dictionary with GPU generation as keys and counts as values.
        """
        try:
            # Run sinfo command
            cmd = ["sinfo", "-o", "%G,%P"]
            if self.partition:
                cmd.extend(["-p", self.partition])

            result = subprocess.run(
                cmd,
                stdout=subprocess.PIPE,
                stderr=subprocess.PIPE,
                text=True,
                check=True,
            )

            results = []
            all_lines = set()

            # Parse output
            logging.debug("Parsing node information...")
            for line in result.stdout.splitlines():
                gres, partition = line.split(",")
<<<<<<< HEAD
                if line in all_lines:
                    continue
                all_lines.add(line)
=======
                gres_gpu_gen_and_count = gres.split("(")[0]
                uniq_gpus = gres_gpu_gen_and_count + partition
                if uniq_gpus in all_lines:
                    continue
                all_lines.add(uniq_gpus)
>>>>>>> a506267f
                partition = partition.strip("* ")
                gres_parts = gres.split(":")
                if len(gres_parts) >= 3:
                    gpu_gen = gres_parts[1]
                    gpu_count = int(gres_parts[2].split("(")[0])
                    vendor = "Vendor Not Found"
                    if gpu_gen.upper() in NVIDIA_GPU_TYPES:
                        vendor = "nvidia"
                    elif gpu_gen.upper() in AMD_GPU_TYPES:
                        vendor = "amd"

                    results.append(
                        GPUInfo(
                            partition=partition,
                            gpu_gen=gpu_gen,
                            gpu_count=gpu_count,
                            vendor=vendor,
                        )
                    )

            return results
        except (subprocess.SubprocessError, FileNotFoundError) as e:
            logging.error(f"Failed to get GPU information: {str(e)}")
            raise RuntimeError(f"Failed to get GPU information: {str(e)}")

    def get_gpu_generations(self) -> Set[str]:
        """Get the set of GPU generations available in the cluster.

        Returns:
            Set[str]: A set of GPU generation names (e.g., {"A100", "V100", "P100"})

        Raises:
            RuntimeError: If unable to retrieve GPU information.
        """
        try:
            cmd = ["sinfo", "-o", "%G"]
            if self.partition:
                cmd.extend(["-p", self.partition])

            result = subprocess.run(
                cmd,
                stdout=subprocess.PIPE,
                stderr=subprocess.PIPE,
                text=True,
                check=True,
            )

            gpu_generations = set()

            for line in result.stdout.split("\n"):
                if line.strip():
                    parts = line.split(":")
                    if len(parts) >= 2 and not parts[2].isdigit():
                        gpu_generations.add(parts[2].upper())

            if not gpu_generations:
                return set()  # Return empty set if no GPUs found

            return gpu_generations

        except (subprocess.SubprocessError, FileNotFoundError) as e:
            raise RuntimeError(f"Failed to get GPU information: {str(e)}")

    def has_gpu_type(self, gpu_type: str) -> bool:
        """Check if a specific GPU type is available in the cluster.

        Args:
            gpu_type (str): The GPU type to check for (e.g., "A100", "V100")

        Returns:
            bool: True if the GPU type is available, False otherwise
        """
        gpus = self.get_gpu_generation_and_count()
        return gpu_type.upper() in [g.gpu_gen.upper() for g in gpus]

    def get_max_job_lifetime(self) -> str:
        """Get the maximum job lifetime specified in the Slurm configuration.

        Note: MaxJobTime is a global configuration setting, not partition-specific,
        so the partition parameter doesn't affect this method.

        Returns:
            str: The maximum job lifetime in the format "days-hours:minutes:seconds".

        Raises:
            RuntimeError: If unable to retrieve the maximum job lifetime information.
        """
        try:
            result = subprocess.run(
                ["scontrol", "show", "config"],
                stdout=subprocess.PIPE,
                stderr=subprocess.PIPE,
                text=True,
                check=True,
            )

            for line in result.stdout.split("\n"):
                if "MaxJobTime" in line:
                    return line.split("=")[1].strip()

            raise RuntimeError("Could not find MaxJobTime in scontrol output")
        except (subprocess.SubprocessError, FileNotFoundError) as e:
            raise RuntimeError(f"Failed to get maximum job lifetime: {str(e)}")


class AWSClusterInfo:
    def is_aws_cluster(self) -> bool:
        """Check if the cluster is running on AWS.

        Returns:
            bool: True if running on AWS, False otherwise
        """
        try:
            # Check for AWS-specific system files
            result = subprocess.run(
                ["cat", "/sys/devices/virtual/dmi/id/sys_vendor"],
                stdout=subprocess.PIPE,
                stderr=subprocess.PIPE,
                text=True,
            )
            return "amazon" in result.stdout.lower()
        except (subprocess.SubprocessError, FileNotFoundError):
            return False

    def get_aws_nccl_settings(self) -> Dict[str, str]:
        """Get recommended NCCL environment settings for AWS clusters with EFA.

        Returns:
            Dict[str, str]: Dictionary of environment variables and their recommended values
                           for optimal NCCL performance on AWS with EFA.
        """
        if not self.is_aws_cluster():
            return {}

        return {
            "FI_PROVIDER": "efa",
            "FI_EFA_USE_DEVICE_RDMA": "1",
            "NCCL_DEBUG": "INFO",
            "NCCL_SOCKET_IFNAME": "eth0",
        }<|MERGE_RESOLUTION|>--- conflicted
+++ resolved
@@ -110,7 +110,6 @@
     partition: Optional[str] = None
 
 
-<<<<<<< HEAD
 class MemInfo(NamedTuple):
     """Represents memory information for a host."""
 
@@ -119,8 +118,6 @@
     partition: Optional[str] = None
 
 
-=======
->>>>>>> a506267f
 # Common NVIDIA GPU types
 NVIDIA_GPU_TYPES = {
     "A100": "A100",
@@ -542,15 +539,9 @@
                 # If no GPU generation was found, use the full name
                 if not found_gpu and gpu_gen == "":
                     gpu_gen = gpu_name_upper
-<<<<<<< HEAD
 
                 gpu_info[gpu_gen] += count_parsed
 
-=======
-
-                gpu_info[gpu_gen] += count_parsed
-
->>>>>>> a506267f
             return [
                 GPUInfo(gpu_gen=gpu_gen, gpu_count=count, vendor="nvidia")
                 for gpu_gen, count in gpu_info.items()
@@ -888,17 +879,11 @@
             logging.debug("Parsing node information...")
             for line in result.stdout.splitlines():
                 gres, partition = line.split(",")
-<<<<<<< HEAD
-                if line in all_lines:
-                    continue
-                all_lines.add(line)
-=======
                 gres_gpu_gen_and_count = gres.split("(")[0]
                 uniq_gpus = gres_gpu_gen_and_count + partition
                 if uniq_gpus in all_lines:
                     continue
                 all_lines.add(uniq_gpus)
->>>>>>> a506267f
                 partition = partition.strip("* ")
                 gres_parts = gres.split(":")
                 if len(gres_parts) >= 3:
